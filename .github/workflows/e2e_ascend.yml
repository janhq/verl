--- conflicted
+++ resolved
@@ -106,14 +106,11 @@
         run: |
           python examples/data_preprocess/gsm8k.py --local_dataset_path ${HOME}/.cache/datasets/openai/gsm8k
       - name: Running gsm8k e2e training tests with peft sft on ASCEND NPU
-<<<<<<< HEAD
-=======
         run: |
           ray stop --force
           bash tests/special_npu/run_qwen2_5_05b_sft_peft_sp2.sh
           rm -rf $HOME/ckpts
       - name: Running NPU profiling unit tests
->>>>>>> a9c7564e
         run: |
           ray stop --force
           pytest -s -x tests/utils/test_special_mstx_profile.py
@@ -163,69 +160,6 @@
           ray stop --force
           bash tests/special_npu/run_qwen3_06b_ppo.sh
           rm -rf $HOME/ckpts
-<<<<<<< HEAD
-      - name: Running NPU profiling unit tests
-        run: |
-          ray stop --force
-          pytest -s -x tests/utils/test_special_mstx_profile.py
-
-  llm_rl_job:
-    if: github.repository_owner == 'volcengine'
-    name: E2E Ascend testing for RL training scenarios of LLM models
-    runs-on: linux-aarch64-a2-8
-    timeout-minutes: 60
-    container:
-      image: swr.ap-southeast-1.myhuaweicloud.com/base_image/ascend-ci/verl/verl:verl-8.3.rc1-910b-ubuntu22.04-py3.11-latest
-      options: >-
-        --shm-size 16g
-    env:
-      HF_ENDPOINT: "https://hf-mirror.com"
-      HF_HUB_ENABLE_HF_TRANSFER: "0" # This is more stable
-    steps:
-      - name: Config third-party dependency download cache
-        run: |
-          sed -Ei 's@(ports|archive).ubuntu.com@cache-service.nginx-pypi-cache.svc.cluster.local:8081@g' /etc/apt/sources.list
-          pip config set global.index-url http://cache-service.nginx-pypi-cache.svc.cluster.local/pypi/simple
-          pip config set global.trusted-host cache-service.nginx-pypi-cache.svc.cluster.local
-      - name: Check npu and CANN info
-        run: |
-          cat /usr/local/Ascend/ascend-toolkit/latest/"$(uname -i)"-linux/ascend_toolkit_install.info
-          npu-smi info
-      - name: Check initial pip list from image
-        run: |
-          pip list
-      - name: Checkout volcengine/verl repo
-        uses: actions/checkout@v4
-        with:
-          fetch-depth: 0
-          clean: true
-      - name: Install the current repository
-        run: |
-          pip install -r requirements-npu.txt
-          pip install -e .
-      - name: Check final pip list
-        run: |
-          pip list
-      - name: Preprocess gsm8k dataset
-        run: |
-          python examples/data_preprocess/gsm8k.py --local_dataset_path ${HOME}/.cache/datasets/openai/gsm8k
-      - name: Running gsm8k e2e training tests with PPO on ASCEND NPU (FSDP backend)
-        run: |
-          ray stop --force
-          bash tests/special_npu/run_qwen3_06b_ppo.sh
-          rm -rf $HOME/ckpts
-      - name: Running gsm8k e2e training tests with GRPO on ASCEND NPU (FSDP backend)
-        run: |
-          ray stop --force
-          bash tests/special_npu/run_qwen2_5_05b_grpo.sh
-          rm -rf $HOME/ckpts
-      - name: Running gsm8k e2e training tests with DAPO on ASCEND NPU (FSDP backend)
-        run: |
-          ray stop --force
-          bash tests/special_npu/run_qwen2_5_05b_dapo.sh
-          rm -rf $HOME/ckpts
-      - name: Running gsm8k e2e training tests with GRPO on ASCEND NPU (MindSpeed backend)
-=======
       - name: Running gsm8k e2e training tests with GRPO on ASCEND NPU (FSDP backend)
         run: |
           ray stop --force
@@ -290,74 +224,48 @@
         run: |
           python examples/data_preprocess/geo3k.py --local_dataset_path ${HOME}/.cache/datasets/hiyouga/geometry3k
       - name: Running geo3k e2e training tests with GRPO on ASCEND NPU
->>>>>>> a9c7564e
         run: |
           ray stop --force
           bash tests/special_npu/run_qwen2_5_vl_3b_npu.sh
           rm -rf $HOME/ckpts
-<<<<<<< HEAD
-      - name: Running gsm8k e2e training tests with DAPO on ASCEND NPU (MindSpeed backend, MoE Model)
-        run: |
-          ray stop --force
-          export PYTHONPATH=$PYTHONPATH:/Megatron-LM
-          USE_DIST_CKPT=True USE_DUMMY_MODEL=True DUMMY_MODEL_CONFIG_PATH=tests/special_e2e/ppo_trainer/expert_parallel/qwen3moe_minimal.json DUMMY_MODEL_PATH=$HOME/dist_ckpt/qwen3_30b_dapo_mindspeed bash tests/special_npu/run_qwen3_30b_dapo_mindspeed.sh
-
-  vlm_rl_job:
-    if: github.repository_owner == 'volcengine'
-    name: E2E Ascend testing for RL training scenarios of VLM models
-    runs-on: linux-aarch64-a2-8
-=======
 
   recipe_job:
     if: github.repository_owner == 'volcengine'
     name: E2E Ascend testing for recipes
     runs-on: linux-aarch64-a2-4
->>>>>>> a9c7564e
-    timeout-minutes: 60
-    container:
-      image: swr.ap-southeast-1.myhuaweicloud.com/base_image/ascend-ci/verl/verl:verl-8.3.rc1-910b-ubuntu22.04-py3.11-latest
-      options: >-
-        --shm-size 16g
-    env:
-      HF_ENDPOINT: "https://hf-mirror.com"
-      HF_HUB_ENABLE_HF_TRANSFER: "0" # This is more stable
-    steps:
-<<<<<<< HEAD
-      - name: Config third-party dependency download cache
-        run: |
-          sed -Ei 's@(ports|archive).ubuntu.com@cache-service.nginx-pypi-cache.svc.cluster.local:8081@g' /etc/apt/sources.list
-          pip config set global.index-url http://cache-service.nginx-pypi-cache.svc.cluster.local/pypi/simple
-          pip config set global.trusted-host cache-service.nginx-pypi-cache.svc.cluster.local
-=======
->>>>>>> a9c7564e
-      - name: Check npu and CANN info
-        run: |
-          cat /usr/local/Ascend/ascend-toolkit/latest/"$(uname -i)"-linux/ascend_toolkit_install.info
-          npu-smi info
-      - name: Check initial pip list from image
-        run: |
-          pip list
-      - name: Checkout volcengine/verl repo
-        uses: actions/checkout@v4
-        with:
-          fetch-depth: 0
-          clean: true
-      - name: Install the current repository
-        run: |
-          pip install -r requirements-npu.txt
-          pip install -e .
-      - name: Check final pip list
-        run: |
-          pip list
-<<<<<<< HEAD
-      - name: Preprocess geo3k dataset
-        run: |
-          python examples/data_preprocess/geo3k.py --local_dataset_path ${HOME}/.cache/datasets/hiyouga/geometry3k
-      - name: Running geo3k e2e training tests with GRPO on ASCEND NPU
-        run: |
-          ray stop --force
-          bash tests/special_npu/run_qwen2_5_vl_3b_npu.sh
-=======
+    timeout-minutes: 60
+    container:
+      image: swr.ap-southeast-1.myhuaweicloud.com/base_image/ascend-ci/verl/verl:verl-8.3.rc1-910b-ubuntu22.04-py3.11-latest
+      options: >-
+        --shm-size 16g
+    env:
+      HF_ENDPOINT: "https://hf-mirror.com"
+      HF_HUB_ENABLE_HF_TRANSFER: "0" # This is more stable
+    steps:
+      - name: Config third-party dependency download cache
+        run: |
+          sed -Ei 's@(ports|archive).ubuntu.com@cache-service.nginx-pypi-cache.svc.cluster.local:8081@g' /etc/apt/sources.list
+          pip config set global.index-url http://cache-service.nginx-pypi-cache.svc.cluster.local/pypi/simple
+          pip config set global.trusted-host cache-service.nginx-pypi-cache.svc.cluster.local
+      - name: Check npu and CANN info
+        run: |
+          cat /usr/local/Ascend/ascend-toolkit/latest/"$(uname -i)"-linux/ascend_toolkit_install.info
+          npu-smi info
+      - name: Check initial pip list from image
+        run: |
+          pip list
+      - name: Checkout volcengine/verl repo
+        uses: actions/checkout@v4
+        with:
+          fetch-depth: 0
+          clean: true
+      - name: Install the current repository
+        run: |
+          pip install -r requirements-npu.txt
+          pip install -e .
+      - name: Check final pip list
+        run: |
+          pip list
       - name: Preprocess gsm8k dataset
         run: |
           python examples/data_preprocess/gsm8k.py --local_dataset_path ${HOME}/.cache/datasets/openai/gsm8k
@@ -365,5 +273,4 @@
         run: |
           ray stop --force
           bash tests/special_npu/run_one_step_off_policy.sh
->>>>>>> a9c7564e
           rm -rf $HOME/ckpts