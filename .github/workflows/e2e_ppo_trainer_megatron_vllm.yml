# # Tests layout

# Each folder under tests/ corresponds to a test category for a sub-namespace in verl. For instance:
# - `tests/trainer` for testing functionality related to `verl/trainer`
# - `tests/models` for testing functionality related to `verl/models`
# - ...

# There are a few folders with `special_` prefix, created for special purposes:
# - `special_distributed`: unit tests that must run with multiple GPUs
# - `special_e2e`: end-to-end tests with training/generation scripts
# - `special_npu`: tests for NPUs
# - `special_sanity`: a suite of quick sanity tests
# - `special_standalone`: a set of test that are designed to run in dedicated environments

# Accelerators for tests
# - By default tests are run with GPU available, except for the ones under `special_npu`, and any test script whose name ends with `on_cpu.py`.
# - For test scripts with `on_cpu.py` name suffix would be tested on CPU resources in linux environment.

# # Workflow layout

# All CI tests are configured by yaml files in `.github/workflows/`. Here's an overview of all test configs:
# 1. A list of always triggered CPU sanity tests: `check-pr-title.yml`, `secrets_scan.yml`, `check-pr-title,yml`, `pre-commit.yml`, `doc.yml`
# 2. Some heavy multi-GPU unit tests, such as `model.yml`, `vllm.yml`, `sgl.yml`
# 3. End-to-end tests: `e2e_*.yml`
# 4. Unit tests
#   - `cpu_unit_tests.yml`, run pytest on all scripts with file name pattern `tests/**/test_*_on_cpu.py`
#   - `gpu_unit_tests.yml`, run pytest on all scripts with file without the `on_cpu.py` suffix.
#   - Since cpu/gpu unit tests by default runs all tests under `tests`, please make sure tests are manually excluded in them when
#     - new workflow yaml is added to `.github/workflows`
#     - new tests are added to workflow mentioned in 2.

name: e2e_ppo_trainer_megatron_vllm

on:
  # Trigger the workflow on push or pull request,
  # but only for the main branch.
  # For push, for now only anti-patterns are specified so it is more conservative
  # and achieves higher coverage.
  push:
    branches:
      - main
      - v0.*
    paths:
      - "**/*.py"
      # Other entrypoints
      - "!verl/trainer/fsdp_sft_trainer.py"
      # Recipes
      - "!recipe/**"
      # FSDP
      - "!verl/workers/**/*dp_*.py"
      - "!verl/utils/fsdp_utils.py"
      - "!verl/utils/checkpoint/fsdp_checkpoint_manager.py"
      - "!verl/model_merger/fsdp_model_merger.py"
  pull_request:
    branches:
      - main
      - v0.*
    paths:
      - "**/*.py"
      # Other entrypoints
      - "!docker/**"
      # Docs
      - "!**/*.md"
      - "!docs/**"
      - "!examples/**"
      - "!tests/**"
      - "!verl/trainer/main_*.py"
      - "!verl/trainer/fsdp_sft_trainer.py"
      # Recipes
      - "!recipe/**"
      # FSDP
      - "!verl/workers/**/*dp_*.py"
      - "!verl/utils/fsdp_utils.py"
      - "!verl/utils/checkpoint/fsdp_checkpoint_manager.py"
      - "!verl/model_merger/fsdp_model_merger.py"
      # Entrypoints
      - ".github/workflows/e2e_ppo_trainer_megatron_vllm.yml"
      - "examples/data_preprocess/gsm8k.py"
      - "examples/data_preprocess/geo3k.py"
      - "tests/special_e2e/run_ppo_trainer_megatron.sh"
      - "verl/trainer/main_ppo.py"
      - "verl/trainer/config/ppo_megatron_trainer.yaml"

# Cancel jobs on the same ref if a new one is triggered
concurrency:
  group: ${{ github.workflow }}-${{ github.ref }}
  cancel-in-progress: ${{ github.ref != 'refs/heads/main' }}

# Declare permissions just read content.
permissions:
  contents: read

env:
  IMAGE: "verl-ci-cn-beijing.cr.volces.com/verlai/verl:vllm012.latest"
  DYNAMIC_RUNNER_ENDPOINT: "https://sd10g3clalm04ug7alq90.apigateway-cn-beijing.volceapi.com/runner"
  TRANSFORMERS_VERSION: "4.56.2"

jobs:
  setup:
    if: github.repository_owner == 'volcengine'
    runs-on: ubuntu-latest
    outputs:
      runner-label: ${{ steps.create-runner.outputs.runner-label }}
      mlp-task-id: ${{ steps.create-runner.outputs.mlp-task-id }}
    steps:
      - uses: actions/checkout@v4
      - id: create-runner
        uses: volcengine/vemlp-github-runner@v1
        with:
          mode: "create"
          faas-url: "${{ env.DYNAMIC_RUNNER_ENDPOINT }}"
          mlp-image: "${{ env.IMAGE }}"

  # deepseek-ai/deepseek-coder-1.3b-instruct: dense, tie_word_embeddings=False
  e2e_ppo_trainer_megatron-deepseek:
    needs: setup
    runs-on: ["${{ needs.setup.outputs.runner-label || 'L20x8' }}"]
    timeout-minutes: 60 # Increase this timeout value as needed
    env:
      HTTP_PROXY: ${{ secrets.PROXY_HTTP }}
      HTTPS_PROXY: ${{ secrets.PROXY_HTTPS }}
      NO_PROXY: "localhost,127.0.0.1,hf-mirror.com"
      HF_ENDPOINT: "https://hf-mirror.com"
      HF_HUB_ENABLE_HF_TRANSFER: "0" # This is more stable
    steps:
      - uses: actions/checkout@11bd71901bbe5b1630ceea73d27597364c9af683 # v4.2.2
        with:
          fetch-depth: 0
      - name: Install the current repository
        run: |
          pip3 install -r requirements-test.txt
          pip3 install --no-deps -e .
          pip3 install mbridge
          pip3 install math-verify transformers==$TRANSFORMERS_VERSION
      - name: Prepare GSM8K dataset
        run: |
          python3 examples/data_preprocess/gsm8k.py --local_dataset_path ${HOME}/models/hf_data/gsm8k
      # Full training save&load
      - name: Running GSM8K E2E training tests with 3D parallelism on 8 L20 GPUs with Megatron, use mbridge e2e to pre-load and save (Deepseek)
        run: |
          ray stop --force
          ALL_OFFLOAD=True SAVE_FREQ=1 MODEL_ID=deepseek-ai/deepseek-coder-1.3b-instruct COMMON_PP=4 COMMON_VPP=null COMMON_CP=1 USE_MBRIDGE=True USE_DIST_CKPT=False \
          bash tests/special_e2e/run_ppo_trainer_megatron.sh
      - name: Running GSM8K E2E training tests with 3D parallelism on 8 L20 GPUs with Megatron, use mbridge e2e to pre-load and save (Deepseek)
        run: |
          ray stop --force
          RESUME_MODE=auto MODEL_ID=deepseek-ai/deepseek-coder-1.3b-instruct TOTAL_TRAIN_STEPS=2 SAVE_FREQ=1 COMMON_PP=4 COMMON_VPP=null COMMON_CP=1 USE_MBRIDGE=True USE_DIST_CKPT=False \
          bash tests/special_e2e/run_ppo_trainer_megatron.sh
      # LoRA training save&load
      - name: clean up and install Megatron-Bridge
        run: |
          rm -rf checkpoints
<<<<<<< HEAD
          pip3 install git+https://github.com/NVIDIA-NeMo/Megatron-Bridge.git@a489bed --no-deps --no-build-isolation
=======
          pip3 install git+https://github.com/NVIDIA-NeMo/Megatron-Bridge.git@953aabf --no-deps --no-build-isolation
>>>>>>> a9c7564e
          pip3 install git+https://github.com/NVIDIA/Megatron-LM.git@2d398b4 --no-deps --no-build-isolation
          pip3 install "nvidia-modelopt[torch]>=0.37.0" transformers==4.57.1
      - name: Running GSM8K E2E training tests with 3D parallelism on 8 L20 GPUs with Megatron, use Megatron-Bridge LoRA e2e to pre-load and save (Deepseek)
        run: |
          ray stop --force
          ALL_OFFLOAD=True SAVE_FREQ=1 MODEL_ID=deepseek-ai/deepseek-coder-1.3b-instruct COMMON_PP=4 LORA_RANK=8 COMMON_VPP=null COMMON_CP=1 USE_MBRIDGE=True VANILLA_MBRIDGE=False VALUE_VANILLA_MBRIDGE=False USE_DIST_CKPT=False \
          bash tests/special_e2e/run_ppo_trainer_megatron.sh
      - name: Running GSM8K E2E training tests with 3D parallelism on 8 L20 GPUs with Megatron, use Megatron-Bridge LoRA e2e to pre-load and save (Deepseek)
        run: |
          ray stop --force
          RESUME_MODE=auto MODEL_ID=deepseek-ai/deepseek-coder-1.3b-instruct TOTAL_TRAIN_STEPS=2 SAVE_FREQ=1 COMMON_PP=4 LORA_RANK=8 COMMON_VPP=null COMMON_CP=1 USE_MBRIDGE=True VANILLA_MBRIDGE=False VALUE_VANILLA_MBRIDGE=False USE_DIST_CKPT=False \
          bash tests/special_e2e/run_ppo_trainer_megatron.sh
      - name: clean up
        run: |
          rm -rf checkpoints

  # Qwen3-0.6B: dense, tie_word_embeddings=True
  e2e_ppo_trainer_megatron-qwen3:
    needs: setup
    runs-on: ["${{ needs.setup.outputs.runner-label || 'L20x8' }}"]
    timeout-minutes: 60 # Increase this timeout value as needed
    env:
      HTTP_PROXY: ${{ secrets.PROXY_HTTP }}
      HTTPS_PROXY: ${{ secrets.PROXY_HTTPS }}
      NO_PROXY: "localhost,127.0.0.1,hf-mirror.com"
      HF_ENDPOINT: "https://hf-mirror.com"
      HF_HUB_ENABLE_HF_TRANSFER: "0" # This is more stable
    steps:
      - uses: actions/checkout@11bd71901bbe5b1630ceea73d27597364c9af683 # v4.2.2
        with:
          fetch-depth: 0
      - name: Install the current repository
        run: |
          pip3 install -r requirements-test.txt
          pip3 install --no-deps -e .
          pip3 install math-verify transformers==$TRANSFORMERS_VERSION
      - name: Prepare GSM8K dataset
        run: |
          python3 examples/data_preprocess/gsm8k.py --local_dataset_path ${HOME}/models/hf_data/gsm8k
      - name: Running GSM8K E2E training tests with 3D parallelism on 8 L20 GPUs with Megatron (Qwen3) testing learning rate scheduler
        run: |
          ray stop --force
          ALL_OFFLOAD=True VAL_BEFORE_TRAIN=True TEST_FREQ=1 SAVE_FREQ=1 LR_WARMUP_STEPS=1 TOTAL_TRAIN_STEPS=2 MODEL_ID=Qwen/Qwen3-0.6B bash tests/special_e2e/run_ppo_trainer_megatron.sh
      - name: Running GSM8K E2E training tests with 3D parallelism on 8 L20 GPUs with FP8 rollout
        run: |
          ray stop --force
          export VLLM_USE_V1=1
          ROLLOUT_QUANTIZATION=fp8 TOTAL_TRAIN_STEPS=2 MODEL_ID=Qwen/Qwen3-0.6B bash tests/special_e2e/run_ppo_trainer_megatron.sh
      - name: clean up
        run: |
          rm -rf checkpoints

  cleanup:
    runs-on: ubuntu-latest
    needs:
      [
        setup,
        e2e_ppo_trainer_megatron-deepseek,
        e2e_ppo_trainer_megatron-qwen3,
      ]
    if: always()
    steps:
      - id: destroy-runner
        uses: volcengine/vemlp-github-runner@v1
        with:
          mode: "destroy"
          faas-url: "${{ env.DYNAMIC_RUNNER_ENDPOINT }}"
          mlp-task-id: "${{ needs.setup.outputs.mlp-task-id }}"<|MERGE_RESOLUTION|>--- conflicted
+++ resolved
@@ -150,11 +150,7 @@
       - name: clean up and install Megatron-Bridge
         run: |
           rm -rf checkpoints
-<<<<<<< HEAD
-          pip3 install git+https://github.com/NVIDIA-NeMo/Megatron-Bridge.git@a489bed --no-deps --no-build-isolation
-=======
           pip3 install git+https://github.com/NVIDIA-NeMo/Megatron-Bridge.git@953aabf --no-deps --no-build-isolation
->>>>>>> a9c7564e
           pip3 install git+https://github.com/NVIDIA/Megatron-LM.git@2d398b4 --no-deps --no-build-isolation
           pip3 install "nvidia-modelopt[torch]>=0.37.0" transformers==4.57.1
       - name: Running GSM8K E2E training tests with 3D parallelism on 8 L20 GPUs with Megatron, use Megatron-Bridge LoRA e2e to pre-load and save (Deepseek)
