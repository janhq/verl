--- conflicted
+++ resolved
@@ -127,14 +127,9 @@
           fetch-depth: 0
       - name: Install the current repository
         run: |
-<<<<<<< HEAD
-          pip3 install --no-deps -e .[test]
-          pip3 install git+https://github.com/NVIDIA-NeMo/Megatron-Bridge.git@a489bed --no-deps --no-build-isolation
-=======
           pip3 install -r requirements-test.txt
           pip3 install --no-deps -e .
           pip3 install git+https://github.com/NVIDIA-NeMo/Megatron-Bridge.git@953aabf --no-deps --no-build-isolation
->>>>>>> a9c7564e
           pip3 install git+https://github.com/NVIDIA/Megatron-LM.git@2d398b4 --no-deps --no-build-isolation
           pip3 install "nvidia-modelopt[torch]>=0.37.0" transformers==4.57.1
       - name: Prepare GSM8K dataset
