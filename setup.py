# Copyright 2024 Bytedance Ltd. and/or its affiliates
#
# Licensed under the Apache License, Version 2.0 (the "License");
# you may not use this file except in compliance with the License.
# You may obtain a copy of the License at
#
#     http://www.apache.org/licenses/LICENSE-2.0
#
# Unless required by applicable law or agreed to in writing, software
# distributed under the License is distributed on an "AS IS" BASIS,
# WITHOUT WARRANTIES OR CONDITIONS OF ANY KIND, either express or implied.
# See the License for the specific language governing permissions and
# limitations under the License.

# setup.py is the fallback installation script when pyproject.toml does not work
import os
from pathlib import Path

from setuptools import find_packages, setup

version_folder = os.path.dirname(os.path.join(os.path.abspath(__file__)))

with open(os.path.join(version_folder, "verl/version/version")) as f:
    __version__ = f.read().strip()

install_requires = [
    "accelerate",
    "codetiming",
    "datasets",
    "dill",
    "hydra-core",
    "numpy<2.0.0",
    "pandas",
    "peft",
    "pyarrow>=19.0.0",
    "pybind11",
    "pylatexenc",
    "ray[default]>=2.41.0",
    "torchdata",
    "tensordict>=0.8.0,<=0.10.0,!=0.9.0",
    "transformers",
    "wandb",
    "packaging>=20.0",
    "tensorboard",
]

TEST_REQUIRES = ["pytest", "pre-commit", "py-spy", "pytest-asyncio", "pytest-rerunfailures"]
PRIME_REQUIRES = ["pyext"]
GEO_REQUIRES = ["mathruler", "torchvision", "qwen_vl_utils"]
GPU_REQUIRES = ["liger-kernel", "flash-attn"]
MATH_REQUIRES = ["math-verify"]  # Add math-verify as an optional dependency
VLLM_REQUIRES = ["tensordict>=0.8.0,<=0.10.0,!=0.9.0", "vllm>=0.8.5,<=0.12.0"]
SGLANG_REQUIRES = [
    "tensordict>=0.8.0,<=0.10.0,!=0.9.0",
    "sglang[srt,openai]==0.5.6",
    "torch==2.9.1",
]
TRL_REQUIRES = ["trl<=0.9.6"]
MCORE_REQUIRES = ["mbridge"]
<<<<<<< HEAD
TRANSFERQUEUE_REQUIRES = ["TransferQueue==0.1.4.dev1"]
=======
TRANSFERQUEUE_REQUIRES = ["TransferQueue==0.1.5.dev3"]
>>>>>>> a9c7564e

extras_require = {
    "test": TEST_REQUIRES,
    "prime": PRIME_REQUIRES,
    "geo": GEO_REQUIRES,
    "gpu": GPU_REQUIRES,
    "math": MATH_REQUIRES,
    "vllm": VLLM_REQUIRES,
    "sglang": SGLANG_REQUIRES,
    "trl": TRL_REQUIRES,
    "mcore": MCORE_REQUIRES,
    "transferqueue": TRANSFERQUEUE_REQUIRES,
}


this_directory = Path(__file__).parent
long_description = (this_directory / "README.md").read_text()

setup(
    name="verl",
    version=__version__,
    package_dir={"": "."},
    packages=find_packages(where="."),
    url="https://github.com/volcengine/verl",
    license="Apache 2.0",
    author="Bytedance - Seed - MLSys",
    author_email="zhangchi.usc1992@bytedance.com, gmsheng@connect.hku.hk",
    description="verl: Volcano Engine Reinforcement Learning for LLM",
    install_requires=install_requires,
    extras_require=extras_require,
    package_data={
        "": ["version/*"],
        "verl": ["trainer/config/*.yaml"],
    },
    include_package_data=True,
    long_description=long_description,
    long_description_content_type="text/markdown",
)<|MERGE_RESOLUTION|>--- conflicted
+++ resolved
@@ -57,11 +57,7 @@
 ]
 TRL_REQUIRES = ["trl<=0.9.6"]
 MCORE_REQUIRES = ["mbridge"]
-<<<<<<< HEAD
-TRANSFERQUEUE_REQUIRES = ["TransferQueue==0.1.4.dev1"]
-=======
 TRANSFERQUEUE_REQUIRES = ["TransferQueue==0.1.5.dev3"]
->>>>>>> a9c7564e
 
 extras_require = {
     "test": TEST_REQUIRES,
