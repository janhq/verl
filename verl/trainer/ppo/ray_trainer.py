--- conflicted
+++ resolved
@@ -827,14 +827,8 @@
                 self.resource_pool_to_cls[resource_pool][str(Role.RewardModel)] = rm_cls
         else:
             # reward loop handle hybrid reward scenario (rule, disrm, genrm, ...)
-<<<<<<< HEAD
-            can_reward_loop_parallelize = self.config.actor_rollout_ref.rollout.mode == "async" and (
-                not self.use_rm or self.config.reward_model.enable_resource_pool
-            )
-=======
             # Note: mode is always "async" since sync mode is deprecated
             can_reward_loop_parallelize = not self.use_rm or self.config.reward_model.enable_resource_pool
->>>>>>> a9c7564e
             # judge if we can asynchronously parallelize reward model with actor rollout
             # two condition that we can parallelize reward model with actor rollout:
             # 1. reward model is not enabled (rule-based reward can parallelize)
@@ -842,11 +836,7 @@
             # If we cannot parallelize, we should enable synchronous mode here, and launch a reward loop manager here
             # else for parallelize mode, we launch a reward worker for each rollout worker (in agent loop, not here)
             if not can_reward_loop_parallelize:
-<<<<<<< HEAD
-                from verl.experimental.reward import RewardLoopManager
-=======
                 from verl.experimental.reward_loop import RewardLoopManager
->>>>>>> a9c7564e
 
                 self.config.reward_model.n_gpus_per_node = self.config.trainer.n_gpus_per_node
                 resource_pool = self.resource_pool_manager.get_resource_pool(Role.RewardModel)
@@ -924,16 +914,6 @@
             self.ref_policy_wg = self.actor_rollout_wg
 
         # create async rollout manager and request scheduler
-<<<<<<< HEAD
-        self.async_rollout_mode = False
-        if self.config.actor_rollout_ref.rollout.mode == "async":
-            # Support custom AgentLoopManager via config
-            manager_class_fqn = self.config.actor_rollout_ref.rollout.get("agent", {}).get("agent_loop_manager_class")
-            if manager_class_fqn:
-                AgentLoopManager = load_class_from_fqn(manager_class_fqn, "AgentLoopManager")
-            else:
-                from verl.experimental.agent_loop import AgentLoopManager
-=======
         # Note: mode is always "async" since sync mode is deprecated
         self.async_rollout_mode = True
 
@@ -943,7 +923,6 @@
             AgentLoopManager = load_class_from_fqn(manager_class_fqn, "AgentLoopManager")
         else:
             from verl.experimental.agent_loop import AgentLoopManager
->>>>>>> a9c7564e
 
         if self.config.reward_model.enable and self.config.reward_model.enable_resource_pool:
             rm_resource_pool = self.resource_pool_manager.get_resource_pool(Role.RewardModel)
