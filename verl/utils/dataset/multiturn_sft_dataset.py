--- conflicted
+++ resolved
@@ -292,8 +292,6 @@
         )
         self.sanity_check(input_ids, messages, tools, enable_thinking)
 
-<<<<<<< HEAD
-=======
         # Since the tokenizer may return user-customized results, we need to filter out inconsistent tensor shapes
         keys_to_remove = []
         for k, v in multi_modal_inputs.items():
@@ -306,7 +304,6 @@
         for k in keys_to_remove:
             del multi_modal_inputs[k]
 
->>>>>>> a9c7564e
         for k, v in multi_modal_inputs.items():
             multi_modal_inputs[k] = torch.concat(v, dim=0)
 
