# Copyright 2024 Bytedance Ltd. and/or its affiliates
# Copyright 2023-2024 SGLang Team
# Copyright 2025 ModelBest Inc. and/or its affiliates
#
# Licensed under the Apache License, Version 2.0 (the "License");
# you may not use this file except in compliance with the License.
# You may obtain a copy of the License at
#
#     http://www.apache.org/licenses/LICENSE-2.0
#
# Unless required by applicable law or agreed to in writing, software
# distributed under the License is distributed on an "AS IS" BASIS,
# WITHOUT WARRANTIES OR CONDITIONS OF ANY KIND, either express or implied.
# See the License for the specific language governing permissions and
# limitations under the License.

import copy
import logging
import os
import re
import traceback
from collections import defaultdict
from typing import Optional

import datasets
import numpy as np
import torch
import pandas as pd
from omegaconf import DictConfig, ListConfig
from torch.utils.data import Dataset
import datasets
from transformers import PreTrainedTokenizer, ProcessorMixin

import verl.utils.torch_functional as verl_F
from verl.utils.model import compute_position_id_with_mask

logger = logging.getLogger(__name__)


def collate_fn(data_list: list[dict]) -> dict:
    """
    Collate a batch of sample dicts into batched tensors and arrays.

    Args:
        data_list: List of dicts mapping feature names to torch.Tensor or other values.

    Returns:
        Dict where tensor entries are stacked into a torch.Tensor of shape
        (batch_size, \*dims) and non-tensor entries are converted to
        np.ndarray of dtype object with shape (batch_size,).
    """
    tensors = defaultdict(list)
    non_tensors = defaultdict(list)

    for data in data_list:
        for key, val in data.items():
            if isinstance(val, torch.Tensor):
                tensors[key].append(val)
            else:
                non_tensors[key].append(val)

    for key, val in tensors.items():
        tensors[key] = torch.stack(val, dim=0)

    for key, val in non_tensors.items():
        non_tensors[key] = np.fromiter(val, dtype=object, count=len(val))

    return {**tensors, **non_tensors}


class RLHFDataset(Dataset):
    """
    Load and preprocess RLHF data from Parquet files.

    - Caches files locally.
    - Reads into a HuggingFace Dataset and tokenizes prompts.
    - Optionally handles images/videos via a ProcessorMixin.
    - Filters prompts over a max length.
    - Supports resuming from checkpoints.

    Args:
        data_files (str or list): Path(s) to Parquet file(s).
        tokenizer (PreTrainedTokenizer): For the tokenization of text to token IDs.
        config (DictConfig): Options like cache_dir, prompt_key, max_prompt_length, truncation, etc.
        processor (ProcessorMixin, optional): Multimodal preprocessor for images/videos.
    """

    def __init__(
        self,
        data_files: str | list[str],
        tokenizer: PreTrainedTokenizer,
        config: DictConfig,
        processor: Optional[ProcessorMixin] = None,
        max_samples: int = -1,
    ):
        if not isinstance(data_files, list | ListConfig):
            data_files = [data_files]

        self.data_files = copy.deepcopy(data_files)
        self.original_data_files = copy.deepcopy(data_files)  # use for resume
        self.tokenizer = tokenizer
        self.processor = processor
        self.max_samples = max_samples
        self.config = config

        self.cache_dir = os.path.expanduser(config.get("cache_dir", "~/.cache/verl/rlhf"))
        self.prompt_key = config.get("prompt_key", "prompt")
        self.image_key = config.get("image_key", "images")
        self.video_key = config.get("video_key", "videos")
        self.max_prompt_length = config.get("max_prompt_length", 1024)
        self.return_raw_chat = config.get("return_raw_chat", False)
        self.return_full_prompt = config.get("return_full_prompt", False)
        self.truncation = config.get("truncation", "error")
        self.filter_overlong_prompts = config.get("filter_overlong_prompts", True)
        self.apply_chat_template_kwargs = config.get("apply_chat_template_kwargs", {})

        self.num_workers = config.get("filter_overlong_prompts_workers", max(1, os.cpu_count() // 4))
        self.num_workers = min(self.num_workers, os.cpu_count())
        self.use_shm = config.get("use_shm", False)
        self.chat_template_func = config.get("chat_template_func", None)
        self.need_tools_kwargs = config.get("need_tools_kwargs", False)
        self.filter_prompts = config.get("filter_prompts", True)
        self.serialize_dataset = False
        self.return_multi_modal_inputs = config.get("return_multi_modal_inputs", True)
        self.shuffle = config.get("shuffle", False)
        self.seed = config.get("seed")

        self._download()
        self._read_files_and_tokenize()

    def _download(self, use_origin_parquet=False):
        from verl.utils.fs import copy_to_local

        data_files = self.data_files if not use_origin_parquet else self.original_data_files
        for i, parquet_file in enumerate(data_files):
            self.data_files[i] = copy_to_local(src=parquet_file, cache_dir=self.cache_dir, use_shm=self.use_shm)

    def _read_files_and_tokenize(self):
        dataframes = []
        for parquet_file in self.data_files:
            # read parquet files and 
            if parquet_file.endswith(".pkl"):
                dataframe = pd.read_pickle(parquet_file)
                if not isinstance(dataframe, pd.core.frame.DataFrame):
                    dataframe = pd.DataFrame(dataframe)
                dataframe = datasets.Dataset.from_pandas(dataframe)
            elif parquet_file.endswith(".jsonl"):
                dataframe = datasets.load_dataset("json", data_files=parquet_file)["train"]

            else:

                dataframe = datasets.load_dataset("parquet", data_files=parquet_file)["train"]
            dataframes.append(dataframe)
        self.dataframe: datasets.Dataset = datasets.concatenate_datasets(dataframes)

        total = len(self.dataframe)
        print(f"dataset len: {len(self.dataframe)}")
<<<<<<< HEAD
        # self.dataframe = self.dataframe.shuffle()
=======

        if self.max_samples > 0 and self.max_samples < total:
            if self.shuffle:
                rngs_args = (self.seed,) if self.seed is not None else ()
                rng = np.random.default_rng(*rngs_args)
                indices = rng.choice(total, size=self.max_samples, replace=False)
            else:
                indices = np.arange(self.max_samples)
            self.dataframe = self.dataframe.select(indices.tolist())
            print(f"selected {self.max_samples} random samples out of {total}")

>>>>>>> 1c1d53d8
        self.dataframe = self.maybe_filter_out_long_prompts(self.dataframe)

    def maybe_filter_out_long_prompts(self, dataframe: datasets.Dataset = None):
        # filter out too long prompts
        if self.filter_overlong_prompts:
            tokenizer = self.tokenizer
            processor = self.processor
            prompt_key = self.prompt_key
            image_key = self.image_key
            video_key = self.video_key

            if processor is not None:
                from verl.utils.dataset.vision_utils import process_image, process_video

                def doc2len(doc) -> int:
                    try:
                        messages = self._build_messages(doc)
                        raw_prompt = self.processor.apply_chat_template(
                            messages, add_generation_prompt=True, tokenize=False, **self.apply_chat_template_kwargs
                        )
                        images = (
                            [process_image(image) for image in doc[image_key]]
                            if image_key in doc and doc[image_key]
                            else None
                        )
                        videos = (
                            [process_video(video) for video in doc[video_key]]
                            if video_key in doc and doc[video_key]
                            else None
                        )

                        return len(processor(text=[raw_prompt], images=images, videos=videos)["input_ids"][0])
                    except Exception:
                        print("Error processing one of the samples, skipping...")
                        traceback.print_exc()
                        return self.max_prompt_length + 1

            else:

                def doc2len(doc) -> int:
                    try:
                        return len(
                            tokenizer.apply_chat_template(
                                doc[prompt_key], add_generation_prompt=True, **self.apply_chat_template_kwargs
                            )
                        )
                    except Exception:
                        print("Error processing one of the samples, skipping...")
                        traceback.print_exc()
                        return self.max_prompt_length + 1

            dataframe = dataframe.filter(
                lambda doc: doc2len(doc) <= self.max_prompt_length,
                num_proc=self.num_workers,
                desc=f"Filtering prompts longer than {self.max_prompt_length} tokens",
            )

            print(f"filter dataset len: {len(dataframe)}")
        return dataframe

    def resume_dataset_state(self):
        self.serialize_dataset = not hasattr(self, "original_data_files")
        # resume dataframe if not it's serialized in data.pt
        if not self.serialize_dataset:
            self._download(use_origin_parquet=True)  # download and resume from original parquet files
            self._read_files_and_tokenize()
        else:
            print(r"old dataloader ckpt file is used, please train from scratch for better ckpt performance")

    def __len__(self):
        return len(self.dataframe)

    def _build_messages(self, example: dict):
        messages: list = example.pop(self.prompt_key)

        if self.image_key in example or self.video_key in example:
            for message in messages:
                content = message["content"]
                content_list = []
                segments = re.split("(<image>|<video>)", content)
                segments = [item for item in segments if item != ""]
                for segment in segments:
                    if segment == "<image>":
                        content_list.append({"type": "image"})
                    elif segment == "<video>":
                        content_list.append({"type": "video"})
                    else:
                        content_list.append({"type": "text", "text": segment})

                message["content"] = content_list

        return messages

    def __getitem__(self, item):
        """
        Note that we also return the raw_input_ids so that it can be combined with other chat template
        """
        row_dict: dict = self.dataframe[item]
        messages = self._build_messages(row_dict)
        model_inputs = {}

        if self.processor is not None:
            from verl.utils.dataset.vision_utils import process_image, process_video

            raw_prompt = self.processor.apply_chat_template(
                messages, add_generation_prompt=True, tokenize=False, **self.apply_chat_template_kwargs
            )
            multi_modal_data = {}

            images = None
            row_dict_images = row_dict.pop(self.image_key, None)
            if row_dict_images:
                images = [process_image(image) for image in row_dict_images]

                # due to the image key is "image" instead of "images" in vllm, we need to use "image" here
                # link: https://github.com/vllm-project/vllm/blob/3c545c0c3b98ee642373a308197d750d0e449403/vllm/multimodal/parse.py#L205
                multi_modal_data["image"] = images

            videos = None
            row_dict_videos = row_dict.pop(self.video_key, None)
            if row_dict_videos:
                videos = [process_video(video) for video in row_dict_videos]

                # due to the video key is "video" instead of "videos" in vllm, we need to use "video" here
                # link: https://github.com/vllm-project/vllm/blob/3c545c0c3b98ee642373a308197d750d0e449403/vllm/multimodal/parse.py#L205
                multi_modal_data["video"] = [video.numpy() for video in videos]

            model_inputs = self.processor(text=[raw_prompt], images=images, videos=videos, return_tensors="pt")

            input_ids = model_inputs.pop("input_ids")
            attention_mask = model_inputs.pop("attention_mask")

            if "second_per_grid_ts" in model_inputs:
                model_inputs.pop("second_per_grid_ts")

            # There's a trap here, multi_modal_inputs has to be a dict, not BatchFeature
            row_dict["multi_modal_data"] = multi_modal_data

            # We will do batch.union() in the trainer,
            # so we cannot have "multi_modal_inputs" in row_dict if rollout generates new multi_modal_inputs
            if self.return_multi_modal_inputs:
                row_dict["multi_modal_inputs"] = dict(model_inputs)

                # second_per_grid_ts isn't used for training, just for mrope
                row_dict["multi_modal_inputs"].pop("second_per_grid_ts", None)

        else:
            if self.apply_chat_template_kwargs.get("chat_template") is None:
                assert hasattr(self.tokenizer, "chat_template"), (
                    "chat_template should be provided in apply_chat_template_kwargs or tokenizer config, "
                    "models like GLM can copy chat_template.jinja from instruct models"
                )
            raw_prompt = self.tokenizer.apply_chat_template(
                messages, add_generation_prompt=True, tokenize=False, **self.apply_chat_template_kwargs
            )
            model_inputs = self.tokenizer(raw_prompt, return_tensors="pt", add_special_tokens=False)
            input_ids = model_inputs.pop("input_ids")
            attention_mask = model_inputs.pop("attention_mask")

        input_ids, attention_mask = verl_F.postprocess_data(
            input_ids=input_ids,
            attention_mask=attention_mask,
            max_length=self.max_prompt_length,
            pad_token_id=self.tokenizer.pad_token_id,
            left_pad=True,
            truncation=self.truncation,
        )

        if self.processor is not None and "Qwen2VLImageProcessor" in self.processor.image_processor.__class__.__name__:
            # qwen-vl mrope
            if "Qwen3VLProcessor" in self.processor.__class__.__name__:
                from verl.models.transformers.qwen3_vl import get_rope_index
            else:
                from verl.models.transformers.qwen2_vl import get_rope_index

            vision_position_ids = get_rope_index(
                self.processor,
                input_ids=input_ids[0],
                image_grid_thw=model_inputs.get("image_grid_thw"),
                video_grid_thw=model_inputs.get("video_grid_thw"),
                second_per_grid_ts=model_inputs.get("second_per_grid_ts"),
                attention_mask=attention_mask[0],
            )  # (3, seq_length)
            valid_mask = attention_mask[0].bool()
            text_position_ids = torch.ones((1, len(input_ids[0])), dtype=torch.long)
            text_position_ids[0, valid_mask] = torch.arange(valid_mask.sum().item())
            position_ids = [torch.cat((text_position_ids, vision_position_ids), dim=0)]  # (1, 4, seq_length)
        elif self.processor is not None and "Glm4vImageProcessor" in self.processor.image_processor.__class__.__name__:
            from verl.models.transformers.glm4v import get_rope_index

            vision_position_ids = get_rope_index(
                self.processor,
                input_ids=input_ids[0],
                image_grid_thw=model_inputs.get("image_grid_thw"),
                video_grid_thw=model_inputs.get("video_grid_thw"),
                attention_mask=attention_mask[0],
            )  # (3, seq_length)
            valid_mask = attention_mask[0].bool()
            text_position_ids = torch.ones((1, len(input_ids[0])), dtype=torch.long)
            text_position_ids[0, valid_mask] = torch.arange(valid_mask.sum().item())
            position_ids = [torch.cat((text_position_ids, vision_position_ids), dim=0)]  # (1, 4, seq_length)
        else:
            position_ids = compute_position_id_with_mask(attention_mask)

        row_dict["input_ids"] = input_ids[0]
        row_dict["attention_mask"] = attention_mask[0]
        row_dict["position_ids"] = position_ids[0]

        raw_prompt_ids = self.tokenizer.encode(raw_prompt, add_special_tokens=False)
        if len(raw_prompt_ids) > self.max_prompt_length:
            if self.truncation == "left":
                raw_prompt_ids = raw_prompt_ids[-self.max_prompt_length :]
            elif self.truncation == "right":
                raw_prompt_ids = raw_prompt_ids[: self.max_prompt_length]
            elif self.truncation == "middle":
                left_half = self.max_prompt_length // 2
                right_half = self.max_prompt_length - left_half
                raw_prompt_ids = raw_prompt_ids[:left_half] + raw_prompt_ids[-right_half:]
            elif self.truncation == "error":
                raise RuntimeError(f"Prompt length {len(raw_prompt_ids)} is longer than {self.max_prompt_length}.")

        row_dict["raw_prompt_ids"] = raw_prompt_ids
        # encode prompts without chat template
        if self.return_raw_chat:
            row_dict["raw_prompt"] = messages

        # get prompts with chat template
        if self.return_full_prompt:
            row_dict["full_prompts"] = raw_prompt  # array of strings

        # add index for each prompt
        if "extra_info" not in row_dict or row_dict["extra_info"] is None:
            row_dict["extra_info"] = dict()
        index = row_dict.get("extra_info", {}).get("index", 0)
        tools_kwargs = row_dict.get("extra_info", {}).get("tools_kwargs", {})
        interaction_kwargs = row_dict.get("extra_info", {}).get("interaction_kwargs", {})
        need_tools_kwargs = row_dict.get("extra_info", {}).get("need_tools_kwargs", self.need_tools_kwargs)
        if need_tools_kwargs and not tools_kwargs:
            logger.warning("tools_kwargs is empty for index {}, data source: {}", index, row_dict["data_source"])
        row_dict["index"] = index
        row_dict["tools_kwargs"] = tools_kwargs
        row_dict["interaction_kwargs"] = interaction_kwargs
        return row_dict

    def __getstate__(self):
        if not self.serialize_dataset:
            state = self.__dict__.copy()

            if "dataframe" in state:
                del state["dataframe"]
            return state

        return self.__dict__.copy()<|MERGE_RESOLUTION|>--- conflicted
+++ resolved
@@ -155,9 +155,6 @@
 
         total = len(self.dataframe)
         print(f"dataset len: {len(self.dataframe)}")
-<<<<<<< HEAD
-        # self.dataframe = self.dataframe.shuffle()
-=======
 
         if self.max_samples > 0 and self.max_samples < total:
             if self.shuffle:
@@ -168,8 +165,6 @@
                 indices = np.arange(self.max_samples)
             self.dataframe = self.dataframe.select(indices.tolist())
             print(f"selected {self.max_samples} random samples out of {total}")
-
->>>>>>> 1c1d53d8
         self.dataframe = self.maybe_filter_out_long_prompts(self.dataframe)
 
     def maybe_filter_out_long_prompts(self, dataframe: datasets.Dataset = None):
