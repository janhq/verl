# Copyright 2024 Bytedance Ltd. and/or its affiliates
# Copyright 2023-2024 SGLang Team
# Copyright 2025 ModelBest Inc. and/or its affiliates
#
# Licensed under the Apache License, Version 2.0 (the "License");
# you may not use this file except in compliance with the License.
# You may obtain a copy of the License at
#
#     http://www.apache.org/licenses/LICENSE-2.0
#
# Unless required by applicable law or agreed to in writing, software
# distributed under the License is distributed on an "AS IS" BASIS,
# WITHOUT WARRANTIES OR CONDITIONS OF ANY KIND, either express or implied.
# See the License for the specific language governing permissions and
# limitations under the License.

import copy
import logging
import os
import re
import traceback
from collections import defaultdict
from typing import Optional

import datasets
import numpy as np
import torch
import pandas as pd
from omegaconf import DictConfig, ListConfig
from torch.utils.data import Dataset
import datasets
from transformers import PreTrainedTokenizer, ProcessorMixin

import verl.utils.torch_functional as verl_F
from verl.utils.model import compute_position_id_with_mask

logger = logging.getLogger(__name__)

SYSTEM_PROMPT = """
Your primary function is to answer complex questions by executing a rigorous, logical research strategy.

When handling user queries:
1. Think step-by-step about the query:
   - Break complex questions into smaller, searchable parts
   - Identify key search terms and parameters
   - Consider what information is needed to provide a complete answer

2. Mandatory Logical Analysis (Say It Out Loud):
   - Before engaging tools, you must articulate your complete thought process in natural language. You must act as a "professional tool caller," demonstrating extreme logic and NEVER repeat your thought process across tool calls.
   - Analyze the Information Gap: Explicitly state what data is missing.
   - Derive the Strategy: Explain why a specific tool is the logical next step.
   - Justify Parameters: Explain why you chose those specific search keywords or that specific URL.

<<<<<<< HEAD
3 Never give an unclear answer immediately right after searching; try scraping different URLs to get more information.
=======
3 Never give an unclear answer immediately right after searching; try scraping the URL to get more information.
>>>>>>> 26f84535

4. When you need to search for information, call the "web_search" tool using this exact XML format:
<tool_call>
{{"name": "web_search", "arguments": {{"query": "your search query here"}}}}
</tool_call>

5. If search results show promising URLs/documents but you need more detailed information, use the "scrape" tool:
<tool_call>
{{"name": "scrape", "arguments": {{"url": "doc_1 or specific URL from search results"}}}}
</tool_call>
"""
DEFAULT_USER_CONTENT_PREFIX = (
    "Answer the given question. Tool will be called inside <tool_call> and </tool_call> and tool results will appear inside <tool_response>...</tool_response> tags. "
    "You can search and scrape as many times as your want, you MUST use `scrape` to get the full content of the needed URL before answering the question. You can execute all possible tool calls in bulk parallel batches to gather diverse information at once, and you must never serialize calls when parallel execution is possible. If you find no "
    "further external knowledge needed, you MUST directly provide the answer inside "
    "<answer> and </answer>. For example, "
    "<answer> Beijing </answer>. If the question is multi-part, you must answer in order. \n"
    "Question: "
)
def collate_fn(data_list: list[dict]) -> dict:
    """
    Collate a batch of sample dicts into batched tensors and arrays.

    Args:
        data_list: List of dicts mapping feature names to torch.Tensor or other values.

    Returns:
        Dict where tensor entries are stacked into a torch.Tensor of shape
        (batch_size, \\*dims) and non-tensor entries are converted to
        np.ndarray of dtype object with shape (batch_size,).
    """
    tensors = defaultdict(list)
    non_tensors = defaultdict(list)

    for data in data_list:
        for key, val in data.items():
            if isinstance(val, torch.Tensor):
                tensors[key].append(val)
            else:
                non_tensors[key].append(val)

    for key, val in tensors.items():
        tensors[key] = torch.stack(val, dim=0)

    for key, val in non_tensors.items():
        non_tensors[key] = np.fromiter(val, dtype=object, count=len(val))

    return {**tensors, **non_tensors}

def filter_allowed_keys(input_dict):
    """
    Filter a dictionary to include only specified allowed keys.
    
    Args:
        input_dict (dict): The input dictionary to filter
        allowed_keys (list or set): Collection of keys to keep
    
    Returns:
        dict: A new dictionary containing only the allowed keys
    """
    allowed_keys = ["data_source", "prompt", "images", "ability", "reward_model", "extra_info"]
    returned_dict = {key: input_dict[key] for key in allowed_keys if key in input_dict}
    returned_dict["extra_info"] = {}
    return returned_dict



class RLHFDataset(Dataset):
    """
    Load and preprocess RLHF data from Parquet files.

    - Caches files locally.
    - Reads into a HuggingFace Dataset and tokenizes prompts.
    - Optionally handles images/videos via a ProcessorMixin.
    - Filters prompts over a max length.
    - Supports resuming from checkpoints.

    Args:
        data_files (str or list): Path(s) to Parquet file(s).
        tokenizer (PreTrainedTokenizer): For the tokenization of text to token IDs.
        config (DictConfig): Options like cache_dir, prompt_key, max_prompt_length, truncation, etc.
        processor (ProcessorMixin, optional): Multimodal preprocessor for images/videos.
    """

    def __init__(
        self,
        data_files: str | list[str],
        tokenizer: PreTrainedTokenizer,
        config: DictConfig,
        processor: Optional[ProcessorMixin] = None,
        max_samples: int = -1,
    ):
        if not isinstance(data_files, list | ListConfig):
            data_files = [data_files]

        self.data_files = copy.deepcopy(data_files)
        self.original_data_files = copy.deepcopy(data_files)  # use for resume
        self.tokenizer = tokenizer
        self.processor = processor
        self.max_samples = max_samples
        self.config = config

        self.cache_dir = os.path.expanduser(config.get("cache_dir", "~/.cache/verl/rlhf"))
        self.prompt_key = config.get("prompt_key", "prompt")
        self.image_key = config.get("image_key", "images")
        self.video_key = config.get("video_key", "videos")
        self.image_patch_size = config.get("image_patch_size", 14)
        self.max_prompt_length = config.get("max_prompt_length", 1024)
        self.return_raw_chat = config.get("return_raw_chat", False)
        self.return_full_prompt = config.get("return_full_prompt", False)
        self.truncation = config.get("truncation", "error")
        self.filter_overlong_prompts = config.get("filter_overlong_prompts", True)
        self.apply_chat_template_kwargs = config.get("apply_chat_template_kwargs", {})

        self.tool_config_path = config.get("tool_config_path", None)
        self.tool_schemas = None
        if self.tool_config_path:
            try:
                from verl.tools.utils.tool_registry import initialize_tools_from_config

                tool_list = initialize_tools_from_config(self.tool_config_path)
                # match ToolAgentLoop behaviour: model_dump to plain dicts
                self.tool_schemas = [
                    tool.tool_schema.model_dump(exclude_unset=True, exclude_none=True) for tool in tool_list
                ]
            except Exception as e:
                logger.warning("Failed to initialize tools from %s: %s", self.tool_config_path, e)
                self.tool_schemas = None

        self.num_workers = config.get("filter_overlong_prompts_workers", max(1, os.cpu_count() // 4))
        self.num_workers = min(self.num_workers, os.cpu_count()) if self.num_workers is not None else None
        self.use_shm = config.get("use_shm", False)
        self.chat_template_func = config.get("chat_template_func", None)
        self.need_tools_kwargs = config.get("need_tools_kwargs", False)
        self.filter_prompts = config.get("filter_prompts", True)
        self.serialize_dataset = False
        self.return_multi_modal_inputs = config.get("return_multi_modal_inputs", True)
        self.shuffle = config.get("shuffle", False)
        self.seed = config.get("seed")

        self._download()
        self._read_files_and_tokenize()

    def _download(self, use_origin_parquet=False):
        from verl.utils.fs import copy_to_local

        data_files = self.data_files if not use_origin_parquet else self.original_data_files
        for i, parquet_file in enumerate(data_files):
            self.data_files[i] = copy_to_local(src=parquet_file, cache_dir=self.cache_dir, use_shm=self.use_shm)

    def _read_files_and_tokenize(self):
        dataframes = []
        allowed_keys = ["data_source", "prompt", "images", "reward_model"]
        for parquet_file in self.data_files:
            # read parquet files and 
            if parquet_file.endswith(".pkl"):
                dataframe = pd.read_pickle(parquet_file)
                if not isinstance(dataframe, pd.core.frame.DataFrame):
                    dataframe = pd.DataFrame(dataframe)
                dataframe = datasets.Dataset.from_pandas(dataframe)
                names = dataframe.column_names
                print(names)
                for name in names:
                    if name not in allowed_keys:
                        dataframe = dataframe.remove_columns(name)
                dataframe = dataframe.map(filter_allowed_keys)
                dataframe = dataframe.shuffle()
                if len(dataframe) > 4000:
                    dataframe = dataframe.select(range(4000))
            elif parquet_file.endswith(".jsonl"):
                dataframe = datasets.load_dataset("json", data_files=parquet_file)["train"]
                names = dataframe.column_names
                print(names)
                for name in names:
                    if name not in allowed_keys:
                        dataframe = dataframe.remove_columns(name)
                dataframe = dataframe.map(filter_allowed_keys)
                dataframe = dataframe.shuffle()
                if len(dataframe) > 4000:
                    dataframe = dataframe.select(range(4000))
            else:
                dataframe = datasets.load_dataset("parquet", data_files=parquet_file)["train"]

                    # insert system prompt for searchqa dataset
                def insert_user_prefix(example):
                    if example['data_source'] == "janv2_searchqa":
                        example['prompt'][0]['content'] = DEFAULT_USER_CONTENT_PREFIX + example['prompt'][0]['content']
                    return example
                def add_system_prompt(example):
                    if example['data_source'] == "janv2_searchqa":
                        messages = example['prompt']
                        # insert system prompt at the beginning
                        messages.insert(0, {"role": "system", "content": SYSTEM_PROMPT})
                    return example
                dataframe = dataframe.map(insert_user_prefix, num_proc=128)
                dataframe = dataframe.map(add_system_prompt, num_proc=128)
                
                print(dataframe[0])
                # print("DATA SOURCE",dataframe['data_source'] )
                # if dataframe['data_source'] != "janv2_searchqa":
                #     names = dataframe.column_names
                #     print(names)
                #     for name in names:
                #         if name not in allowed_keys:
                #             dataframe = dataframe.remove_columns(name)
                #     dataframe = dataframe.map(filter_all[owed_keys)
                dataframe = dataframe.shuffle()
                # if len(dataframe) > 4000 and dataframe['data_source'] != "janv2_searchqa":
                #     dataframe = dataframe.select(range(4000))
            dataframes.append(dataframe)
        self.dataframe: datasets.Dataset = datasets.concatenate_datasets(dataframes)

        total = len(self.dataframe)
        print(f"dataset len: {len(self.dataframe)}")

        if self.max_samples > 0 and self.max_samples < total:
            if self.shuffle:
                rngs_args = (self.seed,) if self.seed is not None else ()
                rng = np.random.default_rng(*rngs_args)
                indices = rng.choice(total, size=self.max_samples, replace=False)
            else:
                indices = np.arange(self.max_samples)
            self.dataframe = self.dataframe.select(indices.tolist())
            print(f"selected {self.max_samples} random samples out of {total}")
        self.dataframe = self.maybe_filter_out_long_prompts(self.dataframe)
        self.dataframe = self.dataframe.shuffle()
        print("Done shuffle")

    def maybe_filter_out_long_prompts(self, dataframe: datasets.Dataset = None):
        # filter out too long prompts
        if self.filter_overlong_prompts:
            tokenizer = self.tokenizer
            processor = self.processor
            prompt_key = self.prompt_key
            image_key = self.image_key
            video_key = self.video_key

            if processor is not None:
                from verl.utils.dataset.vision_utils import process_image, process_video

                def doc2len(doc) -> int:
                    try:
                        messages = self._build_messages(doc)
                        # pass tool schemas if available so the processor can format prompts
                        apply_kwargs = dict(**self.apply_chat_template_kwargs)
                        if self.tool_schemas is not None:
                            apply_kwargs["tools"] = self.tool_schemas

                        raw_prompt = self.processor.apply_chat_template(
                            messages, add_generation_prompt=True, tokenize=False, **apply_kwargs
                        )
                        if image_key in doc and doc[image_key]:
                            images = [
                                process_image(image, image_patch_size=self.image_patch_size) for image in doc[image_key]
                            ]
                        else:
                            images = None

                        if video_key in doc and doc[video_key]:
                            videos, video_metadata = zip(
                                *[
                                    process_video(
                                        video, image_patch_size=self.image_patch_size, return_video_metadata=True
                                    )
                                    for video in doc[video_key]
                                ],
                                strict=True,
                            )
                            videos = list(videos)
                            video_metadata = list(video_metadata)
                            videos_kwargs = {"video_metadata": video_metadata, "do_sample_frames": False}
                        else:
                            videos = None
                            videos_kwargs = {}

                        return len(
                            processor(text=[raw_prompt], images=images, videos=videos, videos_kwargs=videos_kwargs)[
                                "input_ids"
                            ][0]
                        )
                    except Exception:
                        print("Error processing one of the samples, skipping...")
                        traceback.print_exc()
                        return self.max_prompt_length + 1

            else:

                def doc2len(doc) -> int:
                    try:
                        apply_kwargs = dict(**self.apply_chat_template_kwargs)
                        if self.tool_schemas is not None:
                            apply_kwargs["tools"] = self.tool_schemas

                        return len(
                            tokenizer.apply_chat_template(doc[prompt_key], add_generation_prompt=True, **apply_kwargs)
                        )
                    except Exception:
                        print("Error processing one of the samples, skipping...")
                        traceback.print_exc()
                        return self.max_prompt_length + 1

            dataframe = dataframe.filter(
                lambda doc: doc2len(doc) <= self.max_prompt_length,
                num_proc=self.num_workers,
                desc=f"Filtering prompts longer than {self.max_prompt_length} tokens",
            )

            print(f"filter dataset len: {len(dataframe)}")
        return dataframe

    def resume_dataset_state(self):
        self.serialize_dataset = not hasattr(self, "original_data_files")
        # resume dataframe if not it's serialized in data.pt
        if not self.serialize_dataset:
            self._download(use_origin_parquet=True)  # download and resume from original parquet files
            self._read_files_and_tokenize()
        else:
            print(r"old dataloader ckpt file is used, please train from scratch for better ckpt performance")

    def __len__(self):
        return len(self.dataframe)

    def _build_messages(self, example: dict):
        messages: list = example.pop(self.prompt_key)

        if self.image_key in example or self.video_key in example:
            for message in messages:
                content = message["content"]
                content_list = []
                segments = re.split("(<image>|<video>)", content)
                segments = [item for item in segments if item != ""]
                for segment in segments:
                    if segment == "<image>":
                        content_list.append({"type": "image"})
                    elif segment == "<video>":
                        content_list.append({"type": "video"})
                    else:
                        content_list.append({"type": "text", "text": segment})

                message["content"] = content_list

        return messages

    def __getitem__(self, item):
        """
        Note that we also return the raw_input_ids so that it can be combined with other chat template
        """
        row_dict: dict = self.dataframe[item]
        messages = self._build_messages(row_dict)
        model_inputs = {}

        if self.processor is not None:
            from verl.utils.dataset.vision_utils import process_image, process_video

            raw_prompt = self.processor.apply_chat_template(
                messages, add_generation_prompt=True, tokenize=False, **self.apply_chat_template_kwargs
            )
            multi_modal_data = {}

            images = None
            row_dict_images = row_dict.pop(self.image_key, None)
            if row_dict_images:
                images = [process_image(image, image_patch_size=self.image_patch_size) for image in row_dict_images]

                # due to the image key is "image" instead of "images" in vllm, we need to use "image" here
                # link: https://github.com/vllm-project/vllm/blob/3c545c0c3b98ee642373a308197d750d0e449403/vllm/multimodal/parse.py#L205
                multi_modal_data["image"] = images

            videos = None
            videos_kwargs = {}
            row_dict_videos = row_dict.pop(self.video_key, None)
            if row_dict_videos:
                videos, video_metadata = zip(
                    *[
                        process_video(video, image_patch_size=self.image_patch_size, return_video_metadata=True)
                        for video in row_dict_videos
                    ],
                    strict=True,
                )
                videos = list(videos)
                video_metadata = list(video_metadata)
                videos_kwargs = {"video_metadata": video_metadata, "do_sample_frames": False}

                # due to the video key is "video" instead of "videos" in vllm, we need to use "video" here
                # link: https://github.com/vllm-project/vllm/blob/3c545c0c3b98ee642373a308197d750d0e449403/vllm/multimodal/parse.py#L205
                multi_modal_data["video"] = [
                    (video.numpy(), metadata) for video, metadata in zip(videos, video_metadata, strict=True)
                ]

            model_inputs = self.processor(
                text=[raw_prompt], images=images, videos=videos, videos_kwargs=videos_kwargs, return_tensors="pt"
            )

            input_ids = model_inputs.pop("input_ids")
            attention_mask = model_inputs.pop("attention_mask")

            if "second_per_grid_ts" in model_inputs:
                model_inputs.pop("second_per_grid_ts")

            # There's a trap here, multi_modal_inputs has to be a dict, not BatchFeature
            row_dict["multi_modal_data"] = multi_modal_data

            # We will do batch.union() in the trainer,
            # so we cannot have "multi_modal_inputs" in row_dict if rollout generates new multi_modal_inputs
            if self.return_multi_modal_inputs:
                row_dict["multi_modal_inputs"] = dict(model_inputs)

                # second_per_grid_ts isn't used for training, just for mrope
                row_dict["multi_modal_inputs"].pop("second_per_grid_ts", None)

        else:
            if self.apply_chat_template_kwargs.get("chat_template") is None:
                assert hasattr(self.tokenizer, "chat_template"), (
                    "chat_template should be provided in apply_chat_template_kwargs or tokenizer config, "
                    "models like GLM can copy chat_template.jinja from instruct models"
                )
            raw_prompt = self.tokenizer.apply_chat_template(
                messages, add_generation_prompt=True, tokenize=False, **self.apply_chat_template_kwargs
            )
            model_inputs = self.tokenizer(raw_prompt, return_tensors="pt", add_special_tokens=False)
            input_ids = model_inputs.pop("input_ids")
            attention_mask = model_inputs.pop("attention_mask")

        input_ids, attention_mask = verl_F.postprocess_data(
            input_ids=input_ids,
            attention_mask=attention_mask,
            max_length=self.max_prompt_length,
            pad_token_id=self.tokenizer.pad_token_id,
            left_pad=True,
            truncation=self.truncation,
        )

        if self.processor is not None and "Qwen2VLImageProcessor" in self.processor.image_processor.__class__.__name__:
            # qwen-vl mrope
            if "Qwen3VLProcessor" in self.processor.__class__.__name__:
                from verl.models.transformers.qwen3_vl import get_rope_index
            else:
                from verl.models.transformers.qwen2_vl import get_rope_index

            vision_position_ids = get_rope_index(
                self.processor,
                input_ids=input_ids[0],
                image_grid_thw=model_inputs.get("image_grid_thw"),
                video_grid_thw=model_inputs.get("video_grid_thw"),
                second_per_grid_ts=model_inputs.get("second_per_grid_ts"),
                attention_mask=attention_mask[0],
            )  # (3, seq_length)
            valid_mask = attention_mask[0].bool()
            text_position_ids = torch.ones((1, len(input_ids[0])), dtype=torch.long)
            text_position_ids[0, valid_mask] = torch.arange(valid_mask.sum().item())
            position_ids = [torch.cat((text_position_ids, vision_position_ids), dim=0)]  # (1, 4, seq_length)
        elif self.processor is not None and "Glm4vImageProcessor" in self.processor.image_processor.__class__.__name__:
            from verl.models.transformers.glm4v import get_rope_index

            vision_position_ids = get_rope_index(
                self.processor,
                input_ids=input_ids[0],
                image_grid_thw=model_inputs.get("image_grid_thw"),
                video_grid_thw=model_inputs.get("video_grid_thw"),
                attention_mask=attention_mask[0],
            )  # (3, seq_length)
            valid_mask = attention_mask[0].bool()
            text_position_ids = torch.ones((1, len(input_ids[0])), dtype=torch.long)
            text_position_ids[0, valid_mask] = torch.arange(valid_mask.sum().item())
            position_ids = [torch.cat((text_position_ids, vision_position_ids), dim=0)]  # (1, 4, seq_length)
        else:
            position_ids = compute_position_id_with_mask(attention_mask)

        row_dict["input_ids"] = input_ids[0]
        row_dict["attention_mask"] = attention_mask[0]
        row_dict["position_ids"] = position_ids[0]

        raw_prompt_ids = self.tokenizer.encode(raw_prompt, add_special_tokens=False)
        if len(raw_prompt_ids) > self.max_prompt_length:
            if self.truncation == "left":
                raw_prompt_ids = raw_prompt_ids[-self.max_prompt_length :]
            elif self.truncation == "right":
                raw_prompt_ids = raw_prompt_ids[: self.max_prompt_length]
            elif self.truncation == "middle":
                left_half = self.max_prompt_length // 2
                right_half = self.max_prompt_length - left_half
                raw_prompt_ids = raw_prompt_ids[:left_half] + raw_prompt_ids[-right_half:]
            elif self.truncation == "error":
                raise RuntimeError(f"Prompt length {len(raw_prompt_ids)} is longer than {self.max_prompt_length}.")

        row_dict["raw_prompt_ids"] = raw_prompt_ids
        # encode prompts without chat template
        if self.return_raw_chat:
            row_dict["raw_prompt"] = messages

        # get prompts with chat template
        if self.return_full_prompt:
            row_dict["full_prompts"] = raw_prompt  # array of strings

        # add index for each prompt
        if "extra_info" not in row_dict or row_dict["extra_info"] is None:
            row_dict["extra_info"] = dict()
        index = row_dict.get("extra_info", {}).get("index", 0)
        tools_kwargs = row_dict.get("extra_info", {}).get("tools_kwargs", {})
        interaction_kwargs = row_dict.get("extra_info", {}).get("interaction_kwargs", {})
        need_tools_kwargs = row_dict.get("extra_info", {}).get("need_tools_kwargs", self.need_tools_kwargs)
        if need_tools_kwargs and not tools_kwargs:
            logger.warning("tools_kwargs is empty for index {}, data source: {}", index, row_dict["data_source"])
        row_dict["index"] = index
        row_dict["tools_kwargs"] = tools_kwargs
        row_dict["interaction_kwargs"] = interaction_kwargs
        return row_dict

    def __getstate__(self):
        if not self.serialize_dataset:
            state = self.__dict__.copy()

            if "dataframe" in state:
                del state["dataframe"]
            return state

        return self.__dict__.copy()<|MERGE_RESOLUTION|>--- conflicted
+++ resolved
@@ -51,11 +51,8 @@
    - Derive the Strategy: Explain why a specific tool is the logical next step.
    - Justify Parameters: Explain why you chose those specific search keywords or that specific URL.
 
-<<<<<<< HEAD
 3 Never give an unclear answer immediately right after searching; try scraping different URLs to get more information.
-=======
-3 Never give an unclear answer immediately right after searching; try scraping the URL to get more information.
->>>>>>> 26f84535
+
 
 4. When you need to search for information, call the "web_search" tool using this exact XML format:
 <tool_call>
