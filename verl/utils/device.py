# Copyright 2025 Bytedance Ltd. and/or its affiliates
#
# This code is inspired by the torchtune.
# https://github.com/pytorch/torchtune/blob/main/torchtune/utils/_device.py
#
# Copyright (c) Meta Platforms, Inc. and affiliates.
# All rights reserved.
#
# This source code is licensed under the BSD-style license in https://github.com/pytorch/torchtune/blob/main/LICENSE

import logging

import torch

logger = logging.getLogger(__name__)


def is_torch_npu_available() -> bool:
    """Check if Ascend NPU is available for PyTorch operations.

    Attempts to detect NPU availability by checking for the torch.npu module
    and its is_available() function.

    Returns:
        bool: True if NPU is available, False otherwise.
    """
    try:
        if hasattr(torch, "npu") and callable(getattr(torch.npu, "is_available", None)):
            return torch.npu.is_available()
        return False
    except ImportError:
        return False


is_cuda_available = torch.cuda.is_available()
is_npu_available = is_torch_npu_available()


def get_visible_devices_keyword() -> str:
    """Get the environment variable name for visible device selection.

    Returns the appropriate environment variable name based on the available
    accelerator type (CUDA or Ascend NPU).

    Returns:
        str: 'CUDA_VISIBLE_DEVICES' if CUDA is available,
            'ASCEND_RT_VISIBLE_DEVICES' otherwise.
    """
    return "CUDA_VISIBLE_DEVICES" if is_cuda_available else "ASCEND_RT_VISIBLE_DEVICES"


def get_device_name() -> str:
    """Get the device type string based on available accelerators.

    Detects the available accelerator and returns the corresponding PyTorch
    device type string. Currently supports CUDA, Ascend NPU, and CPU.

    Returns:
        str: Device type string ('cuda', 'npu', or 'cpu').
    """
    if is_cuda_available:
        device = "cuda"
    elif is_npu_available:
        device = "npu"
    else:
        device = "cpu"
    return device


def get_torch_device():
    """Get the PyTorch device module for the current accelerator.

    Returns the torch device namespace (e.g., torch.cuda, torch.npu) based on
    the detected accelerator type. Falls back to torch.cuda if the namespace
    is not found.

    Returns:
        module: The PyTorch device module (torch.cuda, torch.npu, etc.).
    """
    device_name = get_device_name()
    try:
        return getattr(torch, device_name)
    except AttributeError:
        logger.warning(f"Device namespace '{device_name}' not found in torch, try to load torch.cuda.")
        return torch.cuda


def get_device_id() -> int:
    """Get the index of the current accelerator device.

    Returns:
        int: The current device index (e.g., 0 for 'cuda:0').
    """
    return get_torch_device().current_device()


def get_nccl_backend() -> str:
    """Get the distributed communication backend based on device type.

    Returns the appropriate collective communication backend for the
    detected accelerator (HCCL for Ascend NPU, NCCL for CUDA).

    Returns:
        str: Backend name ('hccl' for NPU, 'nccl' for CUDA/default).
    """
    if is_npu_available:
        return "hccl"
    else:
        # default to nccl
        return "nccl"


def set_expandable_segments(enable: bool) -> None:
    """Configure CUDA memory allocator expandable segments setting.

    Expandable segments can help avoid out-of-memory (OOM) errors by allowing
    the memory allocator to expand existing memory segments rather than
    allocating new ones.

    Args:
        enable: If True, enable expandable segments. If False, disable them.

    Note:
        This function only has an effect when CUDA is available.
    """
    if is_cuda_available:
        torch.cuda.memory._set_allocator_settings(f"expandable_segments:{enable}")


def auto_set_ascend_device_name(config) -> None:
    """Automatically configure device name for Ascend NPU environments.

    If running on an Ascend NPU system, this function ensures the trainer
    device configuration is set to 'npu'. Logs a warning if the config
    was set to a different device type.

    Args:
        config: Configuration object with trainer.device attribute.
    """
    if config and config.trainer and config.trainer.device:
        if is_torch_npu_available():
            if config.trainer.device != "npu":
                logger.warning(
                    f"Detect setting config.trainer.device to {config.trainer.device} for Ascend NPU, maybe"
                    f"from default value in config file, automatically set to `npu` instead."
                )

            config.trainer.device = "npu"


def get_device_capability(device_id: int = 0) -> tuple[int | None, int | None]:
    """Get the compute capability of a CUDA device.

    Args:
        device_id: The CUDA device index to query. Defaults to 0.

    Returns:
        tuple: A tuple of (major, minor) compute capability version,
            or (None, None) if CUDA is not available.
    """
    major, minor = None, None
    if is_cuda_available:
<<<<<<< HEAD
        torch.cuda.memory._set_allocator_settings(f"expandable_segments:{enable}")


def auto_set_ascend_device_name(config):
    if config and config.trainer and config.trainer.device:
        if is_torch_npu_available():
            if config.trainer.device != "npu":
                logger.warning(
                    f"Detect setting config.trainer.device to {config.trainer.device} for Ascend NPU, maybe"
                    f"from default value in config file, automatically set to `npu` instead."
                )

            config.trainer.device = "npu"
=======
        major, minor = torch.cuda.get_device_capability(device_id)

    return major, minor
>>>>>>> a9c7564e
<|MERGE_RESOLUTION|>--- conflicted
+++ resolved
@@ -160,22 +160,6 @@
     """
     major, minor = None, None
     if is_cuda_available:
-<<<<<<< HEAD
-        torch.cuda.memory._set_allocator_settings(f"expandable_segments:{enable}")
-
-
-def auto_set_ascend_device_name(config):
-    if config and config.trainer and config.trainer.device:
-        if is_torch_npu_available():
-            if config.trainer.device != "npu":
-                logger.warning(
-                    f"Detect setting config.trainer.device to {config.trainer.device} for Ascend NPU, maybe"
-                    f"from default value in config file, automatically set to `npu` instead."
-                )
-
-            config.trainer.device = "npu"
-=======
         major, minor = torch.cuda.get_device_capability(device_id)
 
-    return major, minor
->>>>>>> a9c7564e
+    return major, minor