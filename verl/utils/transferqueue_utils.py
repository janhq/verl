--- conflicted
+++ resolved
@@ -135,20 +135,6 @@
         # pop meta_info
         for key in output.meta_info.keys():
             tensordict.pop(key)
-<<<<<<< HEAD
-
-        logger.info(
-            f"Task {func_name} (pid={pid}) putting output data to TransferQueue with "
-            f"batch_size={tensordict.batch_size},\n"
-            f"tensordict keys={list(tensordict.keys())}"
-        )
-
-        updated_batch_meta = await _TRANSFER_QUEUE_CLIENT.async_put(data=tensordict, metadata=batchmeta)
-        return updated_batch_meta
-    else:
-        return batchmeta
-=======
->>>>>>> a9c7564e
 
         logger.info(
             f"Task {func_name} (pid={pid}) putting output data to TransferQueue with "
@@ -195,14 +181,8 @@
     from verl.single_controller.base.decorator import Dispatch
     from verl.single_controller.base.worker import Worker
 
-<<<<<<< HEAD
-def _update_batchmeta_with_output(output: DataProto, batchmeta: "BatchMeta", func_name=None) -> "BatchMeta":
-    updated_batch_meta = _run_async_in_temp_loop(_async_update_batchmeta_with_output, output, batchmeta, func_name)
-    return updated_batch_meta
-=======
     if dispatch_mode is None or isinstance(dispatch_mode, Dispatch):
         return True
->>>>>>> a9c7564e
 
     assert "collect_fn" in dispatch_mode.keys(), "collect_fn should be in dispatch_mode."
 
@@ -301,19 +281,11 @@
                 args = [_batchmeta_to_dataproto(arg) if isinstance(arg, BatchMeta) else arg for arg in args]
                 kwargs = {k: _batchmeta_to_dataproto(v) if isinstance(v, BatchMeta) else v for k, v in kwargs.items()}
                 output = func(*args, **kwargs)
-<<<<<<< HEAD
-                if put_data:
-                    updated_batch_meta = _update_batchmeta_with_output(output, batchmeta, func.__name__)
-                    return updated_batch_meta
-                else:
-                    return output
-=======
                 need_collect = _compute_need_collect(dispatch_mode, args)
                 if put_data and need_collect:
                     updated_batch_meta = _update_batchmeta_with_output(output, batchmeta, func.__name__)
                     return updated_batch_meta
                 return _postprocess_common(output, put_data, need_collect)
->>>>>>> a9c7564e
 
         @wraps(func)
         async def async_inner(*args, **kwargs):
@@ -331,18 +303,11 @@
                     for k, v in kwargs.items()
                 }
                 output = await func(*args, **kwargs)
-<<<<<<< HEAD
-                if put_data:
-                    updated_batchmeta = await _async_update_batchmeta_with_output(output, batchmeta, func.__name__)
-                    return updated_batchmeta
-                return output
-=======
                 need_collect = _compute_need_collect(dispatch_mode, args)
                 if put_data and need_collect:
                     updated_batchmeta = await _async_update_batchmeta_with_output(output, batchmeta, func.__name__)
                     return updated_batchmeta
                 return _postprocess_common(output, put_data, need_collect)
->>>>>>> a9c7564e
 
         @wraps(func)
         def dummy_inner(*args, **kwargs):
