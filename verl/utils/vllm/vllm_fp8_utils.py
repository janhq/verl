# Copyright 2025 Bytedance Ltd. and/or its affiliates
# Copyright (c) 2025, NVIDIA CORPORATION. All rights reserved.
#
# Licensed under the Apache License, Version 2.0 (the "License");
# you may not use this file except in compliance with the License.
# You may obtain a copy of the License at
#
#     http://www.apache.org/licenses/LICENSE-2.0
#
# Unless required by applicable law or agreed to in writing, software
# distributed under the License is distributed on an "AS IS" BASIS,
# WITHOUT WARRANTIES OR CONDITIONS OF ANY KIND, either express or implied.
# See the License for the specific language governing permissions and
# limitations under the License.

import logging
from dataclasses import dataclass, field
from unittest.mock import patch

import torch
import vllm

try:
    from vllm.model_executor.layers.fused_moe.layer import FusedMoE
    from vllm.model_executor.layers.linear import LinearBase
except ImportError as e:
    raise ImportError("FP8 quantization not available") from e

logger = logging.getLogger(__name__)

FP8_BLOCK_QUANT_KWARGS = {
    "activation_scheme": "dynamic",
    "fmt": "e4m3",
    "quant_method": "fp8",
    "weight_block_size": [128, 128],
}


# Ref: https://github.com/NVIDIA-NeMo/RL/commit/bc24887c72a6e1b2699a228bc87c588546dfe6b7
@dataclass()
class FP8State:
    # A cache of fp8 parameter names, we can check this cache to see if a
    # param name corresponds to a fp8 weight
    seen_params: set = field(default_factory=lambda: set())
    fp8_param_names: set = field(default_factory=lambda: set())
    vllm_patches: list = field(default_factory=lambda: [])


fp8_state: FP8State = FP8State()


def is_fp8_model(vllm_config):
    from vllm.model_executor.layers.quantization.fp8 import Fp8Config

    if hasattr(vllm_config, "quant_config") and isinstance(vllm_config.quant_config, Fp8Config):
        return True

    return False


def get_module_from_param_name(model, name: str):
    # Split the name into parts (e.g., 'layers', '0', 'self_attn', 'q_proj', 'weight')
    # The module path is all but the last part (the parameter's own name)
    path_parts = name.split(".")
    module_path = path_parts[:-1]
    # Replace with the fused model name
    packed_modules_mapping = model.packed_modules_mapping
    reversed_mapping = {
        original_name: fused_name
        for fused_name, original_names_list in packed_modules_mapping.items()
        for original_name in original_names_list
    }
    if module_path[-1] in reversed_mapping.keys():
        module_path[-1] = reversed_mapping[module_path[-1]]

    current_module = model
    try:
        # Traverse the model hierarchy
        for part in module_path:
            if isinstance(current_module, FusedMoE):
                return current_module
            elif isinstance(current_module, torch.nn.ModuleList):
                current_module = current_module[int(part)]
            else:
                current_module = getattr(current_module, part)
    except (AttributeError, IndexError, ValueError) as e:
        print(f"Warning: Could not find module for parameter '{name}'. Error: {e}")
    return current_module


def is_fp8_weight(name, model):
    if name not in fp8_state.seen_params:
        fp8_state.seen_params.add(name)
        # Filter out bias params
        if name.endswith("weight"):
            module = get_module_from_param_name(model, name)
            # We currently only quantize linear layers

            if (isinstance(module, LinearBase) and module.weight.dtype == torch.float8_e4m3fn) or (
                isinstance(module, FusedMoE)
                and module.w13_weight.dtype == torch.float8_e4m3fn
                and module.w2_weight.dtype == torch.float8_e4m3fn
            ):
                fp8_state.fp8_param_names.add(name)
    return name in fp8_state.fp8_param_names


def scaled_fp8_blockwise(
    data_hp,
    weight_block_size,
):
    # cast tensor from high precision to FP8 with 128*128 blockwise quantization.
    assert len(data_hp.shape) == 2, "Only 2d input tensor is supported"

    block_size1 = weight_block_size[1]
    block_size0 = weight_block_size[0]
    assert data_hp.shape[1] % block_size1 == 0, (
        f"data_hp.shape[1] {data_hp.shape[1]}  must be a multiple of block_size1: {block_size1}."
    )
    assert data_hp.shape[0] % block_size0 == 0, (
        f"data_hp.shape[0] {data_hp.shape[0]} must be a multiple of block_size0: {block_size0}."
    )

    # FP8
    max_dtype = torch.finfo(torch.float8_e4m3fn).max

    original_shape = data_hp.shape
    blk_m, blk_n = data_hp.shape[0] // block_size0, data_hp.shape[1] // block_size1

    assert block_size1 == block_size0
    data_hp = data_hp.reshape(blk_m, block_size0, blk_n, block_size1)

    # Permute to (BLK_M, BLK_N, BLOCK_SIZE_M, BLOCK_SIZE_N)
    data_hp = data_hp.permute(0, 2, 1, 3)
    # Flatten to (BLK_M, BLK_N, BLOCK_SIZE_M * BLOCK_SIZE_N)
    data_hp = data_hp.to(torch.float32).contiguous().flatten(start_dim=2)

    # Calculate max absolute value per block
    max_abs = torch.amax(torch.abs(data_hp), dim=-1, keepdim=True)

    # Use FP32 scale
    scale_fp = max_dtype / max_abs
    scale_fp = torch.where(max_abs == 0, 1.0, scale_fp)
    # preserve the behavior for 0 amax case
    scale_fp = torch.where(max_abs == torch.inf, 1.0, scale_fp)

    descale_fp = torch.reciprocal(scale_fp)

    # Scale and saturate cast the data elements to max of target dtype
    data_lp = torch.clamp(data_hp * scale_fp, min=-1 * max_dtype, max=max_dtype)

    fp_data = data_lp.to(torch.float8_e4m3fn)

    # (BLK_M, BLK_N, BLOCK_SIZE_M * BLOCK_SIZE_N) to (M, N)
    fp_data = fp_data.reshape(blk_m, blk_n, block_size0, block_size1).permute(0, 2, 1, 3).reshape(original_shape)

    # Convert to target format, but still in original precision container
    return fp_data, descale_fp


def quant_weights(weights, model, quant_config, dtype=torch.bfloat16):
    weights_quantized = []
    for k, v in weights:
        if not is_fp8_weight(k, model):
            weights_quantized.append((k, v))
            continue
        # Cast the weight into fp8 and its scale factor
        if quant_config.weight_block_size is not None:
            logger.info("Using blockwise quantization")
            param_lp, param_scale = scaled_fp8_blockwise(
                v.to(dtype),
                weight_block_size=quant_config.weight_block_size,
            )
            param_scale = param_scale.squeeze(-1)
            weights_quantized.append([k, param_lp])
            if vllm.__version__ >= "0.11.0":
                if "expert" in k:
                    weights_quantized.append([k + "_scale_inv", param_scale])
                else:
                    weights_quantized.append([k + "_scale", param_scale])
            else:
                weights_quantized.append([k + "_scale_inv", param_scale])

        else:
            raise ValueError(
                "Currently only support blockwise quantization, please set weight_block_size in quant_config"
            )

    return weights_quantized


def load_quanted_weights(weights, model_runner):
    model = model_runner.model
    quant_config = model_runner.vllm_config.quant_config
    vllm_dtype = model_runner.vllm_config.model_config.dtype

    weights_quantized = quant_weights(weights, model, quant_config, dtype=vllm_dtype)

    # Monkey patch the param class to their subclass, as certain models
    # will check the param type to call the proper weightloader
    for name, param in model.named_parameters():
        if hasattr(param, "subclass_type"):
            param.orig_type = param.__class__
            param.__class__ = param.subclass_type
    # Finally load the weights into vllm
    loaded_params = model.load_weights(weights_quantized)
    # Undo the type change above to the original type
    for name, param in model.named_parameters():
        if hasattr(param, "subclass_type"):
            param.__class__ = param.orig_type
    return loaded_params


def process_weights_after_loading_for_vllm10(self, layer) -> None:
    """This function is used to process the weights after loading for a Linear layer, it is used for vllm v0.10

    Compared to the original process_weights_after_loading in vllm, we just avoid creation of
    new torch.nn.Parameter objects, because that removes the weight_loader attribute which we need for refit.
    """
    logger.debug("Applying patch process_weights_after_loading")
    try:
        from vllm.model_executor.parameter import (
            BlockQuantScaleParameter,
            ModelWeightParameter,
        )
    except Exception:
        print("error")
    from torch.nn import Parameter

    def _create_param_from_subclass_attributes(custom_param):
        param = Parameter(custom_param.data, requires_grad=False)
        base_param_dir = dir(torch.nn.Parameter)
        custom_param_dir = dir(custom_param)
        # Find the attributes that are unique to the custom parameter
        custom_attributes = [
            attr for attr in custom_param_dir if attr not in base_param_dir and not attr.startswith("__")
        ]
        # Set the custom attributes into the base parameter object
        for attr in custom_attributes:
            setattr(param, attr, getattr(custom_param, attr))

        param.subclass_type = type(custom_param)
        return param

    assert self.block_quant and self.quant_config.is_checkpoint_fp8_serialized
    assert self.quant_config.activation_scheme == "dynamic"
    weight = layer.weight.data
    weight_scale_inv = layer.weight_scale_inv.data
    weight = self._maybe_pad_weight(weight)

    layer.weight = _create_param_from_subclass_attributes(
        ModelWeightParameter(
            data=weight,
            output_dim=0,
            input_dim=1,
            weight_loader=layer.weight.weight_loader,
        )
    )
    layer.weight_scale_inv = _create_param_from_subclass_attributes(
        BlockQuantScaleParameter(
            data=weight_scale_inv,
            output_dim=0,
            input_dim=1,
            weight_loader=layer.weight_scale_inv.weight_loader,
        )
    )


def process_weights_after_loading_for_vllm11(self, layer) -> None:
    """This function is used to process the weights after loading for a Linear layer, it is used for vllm 0.11

    Compared to the original process_weights_after_loading in vllm, we just avoid creation of
    new torch.nn.Parameter objects, because that removes the weight_loader attribute which we need for refit.
    """
    from torch.nn import Parameter
    from vllm.model_executor.layers.quantization.utils.fp8_utils import (
        maybe_post_process_fp8_weight_block,
        process_fp8_weight_block_strategy,
    )
    from vllm.model_executor.parameter import (
        BlockQuantScaleParameter,
        ModelWeightParameter,
    )

    assert self.block_quant and self.quant_config.is_checkpoint_fp8_serialized
    assert self.quant_config.activation_scheme == "dynamic"

    def _create_param_from_subclass_attributes(custom_param):
        param = Parameter(custom_param.data, requires_grad=False)
        base_param_dir = dir(torch.nn.Parameter)
        custom_param_dir = dir(custom_param)
        # Find the attributes that are unique to the custom parameter
        custom_attributes = [
            attr for attr in custom_param_dir if attr not in base_param_dir and not attr.startswith("__")
        ]
        # Set the custom attributes into the base parameter object
        for attr in custom_attributes:
            setattr(param, attr, getattr(custom_param, attr))

        param.subclass_type = type(custom_param)
        return param

    weight_scale = layer.weight_scale_inv if hasattr(layer, "weight_scale_inv") else layer.weight_scale
    weight, weight_scale = process_fp8_weight_block_strategy(layer.weight, weight_scale)

    layer.weight = _create_param_from_subclass_attributes(
        ModelWeightParameter(
            data=weight.data,
            output_dim=0,
            input_dim=1,
            weight_loader=layer.weight.weight_loader,
        )
    )
    layer.weight_scale = _create_param_from_subclass_attributes(
        BlockQuantScaleParameter(
            data=weight_scale.data,
            output_dim=0,
            input_dim=1,
            weight_loader=layer.weight_scale_inv.weight_loader,
        )
    )

    del layer.weight_scale_inv

<<<<<<< HEAD
    maybe_post_process_fp8_weight_block(layer) #self.cutlass_block_fp8_supported
=======
    maybe_post_process_fp8_weight_block(layer)
>>>>>>> a870d1ea


def process_weights_after_loading_moe_for_vllm10(self, layer) -> None:
    """This function is used to process the weights after loading for a FusedMoE layer, it is used for vllm v0.10"""
    # from vllm.model_executor.layers.fused_moe.rocm_aiter_fused_moe import is_rocm_aiter_moe_enabled
    from vllm._aiter_ops import rocm_aiter_ops
    from vllm.model_executor.layers.quantization.fp8 import _is_col_major, _swap_w13_to_w31
    from vllm.model_executor.layers.quantization.utils.fp8_utils import (
        get_col_major_tma_aligned_tensor,
        requant_weight_ue8m0_inplace,
    )
    from vllm.utils.deep_gemm import is_blackwell_deep_gemm_used

    self.rocm_aiter_moe_enabled = rocm_aiter_ops.is_fused_moe_enabled() # is_rocm_aiter_moe_enabled()
    assert self.quant_config.activation_scheme == "dynamic"
    if self.flashinfer_moe_enabled:
        w13_weight = _swap_w13_to_w31(layer.w13_weight.data)
        w13_weight_scale_inv = _swap_w13_to_w31(layer.w13_weight_scale_inv.data)
        w2_weight = layer.w2_weight.data
        w2_weight_scale_inv = layer.w2_weight_scale_inv.data
    else:
        w13_weight = layer.w13_weight.data
        w13_weight_scale_inv = layer.w13_weight_scale_inv.data
        w2_weight = layer.w2_weight
        w2_weight_scale_inv = layer.w2_weight_scale_inv

    from torch.nn import Parameter

    def _create_param_from_subclass_attributes(custom_data, custom_weight):
        param = Parameter(custom_data, requires_grad=False)
        base_param_dir = dir(torch.nn.Parameter)
        custom_weight_dir = dir(custom_weight)
        # Find the attributes that are unique to the custom parameter
        custom_attributes = [
            attr for attr in custom_weight_dir if attr not in base_param_dir and not attr.startswith("__")
        ]
        # Set the custom attributes into the base parameter object
        for attr in custom_attributes:
            setattr(param, attr, getattr(custom_weight, attr))

        return param

    layer.w13_weight = _create_param_from_subclass_attributes(w13_weight, layer.w13_weight)
    layer.w13_weight_scale_inv = _create_param_from_subclass_attributes(
        w13_weight_scale_inv, layer.w13_weight_scale_inv
    )
    layer.w2_weight = _create_param_from_subclass_attributes(w2_weight, layer.w2_weight)
    layer.w2_weight_scale_inv = _create_param_from_subclass_attributes(w2_weight_scale_inv, layer.w2_weight_scale_inv)

    # DeepGemm scales need to be transposed and aligned.  We try to do
    # it ahead of time for performance reasons.
    if self.allow_deep_gemm and not is_blackwell_deep_gemm_used():
        # Lazy import to avoid CUDA initialization problems.
        if _is_col_major(layer.w13_weight_scale_inv):
            layer.w13_weight_scale_inv = get_col_major_tma_aligned_tensor(layer.w13_weight_scale_inv).contiguous()
        if _is_col_major(layer.w2_weight_scale_inv):
            layer.w2_weight_scale_inv = get_col_major_tma_aligned_tensor(layer.w2_weight_scale_inv).contiguous()

    if is_blackwell_deep_gemm_used():
        assert layer.weight_block_size is not None
        # Re-quantise the expert weights so their scales are UE8M0.
        block_sz = tuple(layer.weight_block_size)
        requant_weight_ue8m0_inplace(
            layer.w13_weight.data,
            layer.w13_weight_scale_inv.data,
            block_sz,
        )
        requant_weight_ue8m0_inplace(
            layer.w2_weight.data,
            layer.w2_weight_scale_inv.data,
            block_sz,
        )

        if _is_col_major(layer.w13_weight_scale_inv):
            layer.w13_weight_scale_inv = get_col_major_tma_aligned_tensor(layer.w13_weight_scale_inv).contiguous()
        if _is_col_major(layer.w2_weight_scale_inv):
            layer.w2_weight_scale_inv = get_col_major_tma_aligned_tensor(layer.w2_weight_scale_inv).contiguous()


def process_weights_after_loading_moe_for_vllm11(self, layer) -> None:
    """This function is used to process the weights after loading for a FusedMoE layer, it is used for vllm 0.11"""
    # from vllm.model_executor.layers.fused_moe.rocm_aiter_fused_moe import is_rocm_aiter_moe_enabled
    from vllm._aiter_ops import rocm_aiter_ops

    from vllm.model_executor.layers.quantization.utils.flashinfer_utils import (
        swap_w13_to_w31,
    )
    from vllm.model_executor.layers.quantization.utils.fp8_utils import (
        expert_weight_is_col_major,
        requant_weight_ue8m0_inplace,
    )
    from vllm.utils.deep_gemm import (
        get_col_major_tma_aligned_tensor,
        is_deep_gemm_e8m0_used,
    )

    self.rocm_aiter_moe_enabled =  rocm_aiter_ops.is_fused_moe_enabled() #is_rocm_aiter_moe_enabled()

    assert self.block_quant and self.quant_config.is_checkpoint_fp8_serialized
    assert self.quant_config.activation_scheme == "dynamic"

    if self.flashinfer_moe_backend is not None:
        layer.w13_weight.data = swap_w13_to_w31(layer.w13_weight.data)
        layer.w13_weight_scale_inv.data = swap_w13_to_w31(layer.w13_weight_scale_inv.data)

    if self.allow_deep_gemm and not is_deep_gemm_e8m0_used():
        if expert_weight_is_col_major(layer.w13_weight_scale_inv):
            layer.w13_weight_scale_inv = get_col_major_tma_aligned_tensor(layer.w13_weight_scale_inv)
        if expert_weight_is_col_major(layer.w2_weight_scale_inv):
            layer.w2_weight_scale_inv = get_col_major_tma_aligned_tensor(layer.w2_weight_scale_inv)

    if is_deep_gemm_e8m0_used():
        assert layer.weight_block_size is not None
        # Re-quantise the expert weights so their scales are UE8M0.
        block_sz = tuple(layer.weight_block_size)
        requant_weight_ue8m0_inplace(
            layer.w13_weight.data,
            layer.w13_weight_scale_inv.data,
            block_sz,
        )
        requant_weight_ue8m0_inplace(
            layer.w2_weight.data,
            layer.w2_weight_scale_inv.data,
            block_sz,
        )

        # Ensure column-major TMA alignment expected by DeepGEMM.
        if expert_weight_is_col_major(layer.w13_weight_scale_inv):
            layer.w13_weight_scale_inv = get_col_major_tma_aligned_tensor(layer.w13_weight_scale_inv)
        if expert_weight_is_col_major(layer.w2_weight_scale_inv):
            layer.w2_weight_scale_inv = get_col_major_tma_aligned_tensor(layer.w2_weight_scale_inv)


def apply_vllm_fp8_patches():
    logger.info("Applying vllm fp8 patches for blockwise quantization")
    func1_path = "vllm.model_executor.layers.quantization.fp8.Fp8LinearMethod.process_weights_after_loading"
    patcher1 = patch(
        func1_path,
        process_weights_after_loading_for_vllm11
        if vllm.__version__ >= "0.11.0"
        else process_weights_after_loading_for_vllm10,
    )
    patcher1.start()
    func2_path = "vllm.model_executor.layers.quantization.fp8.Fp8MoEMethod.process_weights_after_loading"
    patcher2 = patch(
        func2_path,
        process_weights_after_loading_moe_for_vllm11
        if vllm.__version__ >= "0.11.0"
        else process_weights_after_loading_moe_for_vllm10,
    )
    patcher2.start()<|MERGE_RESOLUTION|>--- conflicted
+++ resolved
@@ -322,11 +322,7 @@
 
     del layer.weight_scale_inv
 
-<<<<<<< HEAD
-    maybe_post_process_fp8_weight_block(layer) #self.cutlass_block_fp8_supported
-=======
     maybe_post_process_fp8_weight_block(layer)
->>>>>>> a870d1ea
 
 
 def process_weights_after_loading_moe_for_vllm10(self, layer) -> None:
