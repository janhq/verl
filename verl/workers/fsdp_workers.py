--- conflicted
+++ resolved
@@ -669,15 +669,7 @@
         # 5. switch to trainer mode
         # NOTE: It's critical that hybrid engine in trainer mode initially to load checkpoint.
         # For async mode, we can't call run_until_complete here, so we will switch to trainer mode in AgentLoopManager.
-<<<<<<< HEAD
-        if rollout_config.mode == "sync" and self._is_actor:
-            loop = get_event_loop()
-            loop.run_until_complete(self.trainer_mode())
-        if self.rank == 0:
-            print("############ Finished building rollout ##################")
-=======
         # Note: sync mode is deprecated and rejected in RolloutConfig.__post_init__
->>>>>>> a9c7564e
 
     async def rollout_mode(self):
         """Context switch hybridengine to rollout mode."""
