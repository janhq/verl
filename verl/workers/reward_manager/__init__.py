# Copyright 2024 PRIME team and/or its affiliates
#
# Licensed under the Apache License, Version 2.0 (the "License");
# you may not use this file except in compliance with the License.
# You may obtain a copy of the License at
#
#     http://www.apache.org/licenses/LICENSE-2.0
#
# Unless required by applicable law or agreed to in writing, software
# distributed under the License is distributed on an "AS IS" BASIS,
# WITHOUT WARRANTIES OR CONDITIONS OF ANY KIND, either express or implied.
# See the License for the specific language governing permissions and
# limitations under the License.

from .registry import get_reward_manager_cls, register  # noqa: I001
from .batch import BatchRewardManager
from .dapo import DAPORewardManager
from .naive import NaiveRewardManager
from .prime import PrimeRewardManager
# from .semantic_novelty import SemanticTTRLRewardManager
from .hf_math_verify import MathVerifyRewardManager
# from .yr_code import YRRewardManager

# Note(haibin.lin): no need to include all reward managers here in case of complicated dependencies
__all__ = [
    "BatchRewardManager",
    "DAPORewardManager",
    "NaiveRewardManager",
    "PrimeRewardManager",
    # "SemanticTTRLRewardManager",
    "MathVerifyRewardManager",
    # "YRRewardManager",
    "register",
    "get_reward_manager_cls",
]

# Import experimental reward managers to ensure they are registered
try:
<<<<<<< HEAD
    from verl.experimental.reward.reward_manager.limited import RateLimitedRewardLoopManager  # noqa: F401
=======
    from verl.experimental.reward_loop.reward_manager.limited import RateLimitedRewardManager  # noqa: F401
>>>>>>> a9c7564e

    __all__.append("RateLimitedRewardManager")
except ImportError:
    pass  # Optional dependency, may not be available<|MERGE_RESOLUTION|>--- conflicted
+++ resolved
@@ -36,11 +36,7 @@
 
 # Import experimental reward managers to ensure they are registered
 try:
-<<<<<<< HEAD
-    from verl.experimental.reward.reward_manager.limited import RateLimitedRewardLoopManager  # noqa: F401
-=======
     from verl.experimental.reward_loop.reward_manager.limited import RateLimitedRewardManager  # noqa: F401
->>>>>>> a9c7564e
 
     __all__.append("RateLimitedRewardManager")
 except ImportError:
