--- conflicted
+++ resolved
@@ -459,14 +459,9 @@
             "trust_remote_code": self.model_config.trust_remote_code,
             "max_running_requests": self.config.get("max_num_seqs", None),
             "log_level": "error",
-<<<<<<< HEAD
-            "mm_attention_backend": "flashinfer",
-            "attention_backend": attention_backend if attention_backend is not None else "flashinfer",
-=======
             "mm_attention_backend": "triton_attn",
             "attention_backend": attention_backend if attention_backend is not None else "triton",
             "cuda_graph_max_bs" : 512,
->>>>>>> 0f209e5a
             "skip_tokenizer_init": self.config.skip_tokenizer_init,
             "cuda_graph_max_bs" : 512,
             "skip_server_warmup": True,
@@ -591,14 +586,10 @@
             return_logprob=return_logprob,
             image_data=image_data,
         )
-        output = await self.tokenizer_manager.generate_request(request, None).__anext__()
-<<<<<<< HEAD
-        
+        output = await self.tokenizer_manager.generate_request(request, None).__anext__()        
         # === ADD LOGGING START ===
         # Decode and log the response
-=======
-        print("########## OUTPUT", output)
->>>>>>> 0f209e5a
+
         if return_logprob:
             output_token_logprobs = output["meta_info"]["output_token_logprobs"]
             log_probs, token_ids = zip(
